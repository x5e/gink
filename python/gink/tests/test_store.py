""" Various tests of Store objects that can be run against any implementation. """

# batteries included python modules
from typing import Callable, Optional
from contextlib import closing
from nacl.signing import SigningKey, VerifyKey

# gink generated proto modules
from ..impl.builders import BundleBuilder
from google.protobuf.text_format import Parse  # type: ignore

# gink stuff
from ..impl.abstract_store import AbstractStore
from ..impl.bundle_info import BundleInfo
from ..impl.bundle_wrapper import BundleWrapper
from ..impl.muid import Muid
from ..impl.tuples import Chain
from ..impl.utilities import digest, generate_timestamp

StoreMaker = Callable[[], AbstractStore]

signing_key = SigningKey.generate()
verify_key: VerifyKey = signing_key.verify_key


def curried(a_function, some_data) -> Callable[[], None]:
    """ returns a function with the first argument applied to the second """

    def wrapped():
        a_function(some_data)

    return wrapped


def install_tests(into_where, from_place, store_maker):
    """ Installs the generic tests as applied to a specific store. """
    if hasattr(from_place, "keys"):
        keys = list(from_place.keys())
        get = lambda key: from_place[key]
    else:
        keys = dir(from_place)
        get = lambda key: getattr(from_place, key)
    for name in keys:
        if name.startswith("generic_test"):
            new_name = name.replace("generic_", "")
            new_func = curried(get(name), store_maker)
            new_func.__name__ = new_name
            into_where[new_name] = new_func


def make_empty_bundle(bundle_info: BundleInfo, prior: Optional[bytes] = None) -> bytes:
    """ Makes an empty change set that matches the given metadata. """
    builder = BundleBuilder()
    builder.metadata.medallion = bundle_info.medallion  # type: ignore
    builder.metadata.chain_start = bundle_info.chain_start  # type: ignore
    builder.metadata.timestamp = bundle_info.timestamp  # type: ignore
    builder.metadata.previous = bundle_info.previous  # type: ignore
    if bundle_info.comment:
        builder.metadata.comment = bundle_info.comment  # type: ignore
    if bundle_info.timestamp == bundle_info.chain_start:
        builder.verify_key = bytes(verify_key)
    if prior:
        builder.prior_hash = digest(prior)
    return signing_key.sign(builder.SerializeToString())  # type: ignore


def generic_test_accepts_only_once(store_maker: StoreMaker):
    """ Ensures that the store accepts things as expected. """
    # with closing(store_maker()) as store:
    store = store_maker()
    try:
        start_info = BundleInfo(medallion=123, chain_start=456, timestamp=456, comment="start")
        start_bytes = make_empty_bundle(start_info)

        result_starting_first = store.apply_bundle(start_bytes)
        assert result_starting_first

        result_starting_repeat = store.apply_bundle(start_bytes)
        assert not result_starting_repeat

        ext_info = BundleInfo(medallion=123, chain_start=456, timestamp=555,
                              comment="extension", previous=456)
        ext_bytes = make_empty_bundle(ext_info, start_bytes)

        result_ext_first = store.apply_bundle(ext_bytes)
        assert result_ext_first

        result_ext_second = store.apply_bundle(ext_bytes)
        assert not result_ext_second
    finally:
        store.close()


def generic_limit_to(store_maker: StoreMaker):
    """ Ensures that chains with missing links throw exceptions. """
    with closing(store_maker()) as store:
        a1 = make_empty_bundle(BundleInfo(medallion=123, chain_start=456, timestamp=456, comment="a1"))
        store.apply_bundle(a1)
        a2 = make_empty_bundle(
            BundleInfo(medallion=123, chain_start=456, timestamp=456, previous=456, comment="a2"),
            a1)
        store.apply_bundle(a2)

        b1 = make_empty_bundle(BundleInfo(medallion=775, chain_start=456, timestamp=456, comment="b1"))
        store.apply_bundle(b1)
        b2 = make_empty_bundle(
            BundleInfo(medallion=775, chain_start=456, timestamp=456, previous=456, comment="b2"), b1)
        store.apply_bundle(b2)

        c1 = make_empty_bundle(BundleInfo(medallion=137, chain_start=456, timestamp=456, comment="c1"))
        store.apply_bundle(c1)
        c2 = make_empty_bundle(
            BundleInfo(medallion=137, chain_start=456, timestamp=456, previous=456, comment="c2"), c1)
        store.apply_bundle(c2)

        limit_to = {
            Chain(123, 456): float("inf"),
            Chain(775, 456): 456,
        }

        infos = store.get_bundle_infos(limit_to=limit_to)
        assert len(infos) == 3
        comments = [info.comment for info in infos]
        assert comments == ["a1", "b1", "a2"], comments


def generic_test_rejects_gap(store_maker: StoreMaker):
    """ Ensures that chains with missing links throw exceptions. """
    with closing(store_maker()) as store:
        start_info = BundleInfo(medallion=123, chain_start=456, timestamp=456, comment="start")
        start_bytes = make_empty_bundle(start_info)
        store.apply_bundle(start_bytes)

        gap_info = BundleInfo(medallion=123, chain_start=456, timestamp=789,
                              previous=777, comment="gap")
        gap_bytes = make_empty_bundle(gap_info)
        thrown = None
        try:
            store.apply_bundle(gap_bytes)
        except ValueError as exception:
            thrown = exception
        assert thrown


def generic_test_rejects_missing_start(store_maker: StoreMaker):
    """ Ensures that chains with missing links throw exceptions. """
    with closing(store_maker()) as store:
        gap_info = BundleInfo(medallion=123, chain_start=456, timestamp=789,
                              previous=777, comment="gap")
        gap_bytes = make_empty_bundle(gap_info)
        thrown = None
        try:
            store.apply_bundle(gap_bytes)
        except ValueError as exception:
            thrown = exception
        assert thrown


def generic_test_rejects_bad_bundle(store_maker: StoreMaker):
    """ Ensures that chains with missing links throw exceptions. """
    with closing(store_maker()) as store:
        gap_info = BundleInfo(medallion=123, chain_start=456, timestamp=789, comment="bad")
        gap_bytes = make_empty_bundle(gap_info)
        thrown = None
        try:
            store.apply_bundle(gap_bytes)
        except ValueError as exception:
            thrown = exception
        assert thrown


def generic_test_orders_bundles(store_maker: StoreMaker):
    """ Ensures that the store orders change sets correctly. """
    info1 = BundleInfo(medallion=123, chain_start=456, timestamp=456)
    cs1 = make_empty_bundle(info1)

    info2 = BundleInfo(medallion=123, chain_start=456, timestamp=777, previous=456)
    cs2 = make_empty_bundle(info2, cs1)

    info3 = BundleInfo(medallion=789, chain_start=555, timestamp=555)
    cs3 = make_empty_bundle(info3)

    info4 = BundleInfo(medallion=789, chain_start=555, timestamp=999, previous=555)
    cs4 = make_empty_bundle(info4, cs3)

    with closing(store_maker()) as store:
        store.apply_bundle(cs1)
        store.apply_bundle(cs2)
        store.apply_bundle(cs3)
        store.apply_bundle(cs4)

        ordered = []

        def appender(wrapper: BundleWrapper):
            ordered.append((wrapper.get_bytes(), wrapper.get_info()))

        store.get_bundles(appender)
        assert len(ordered) == 4
        assert ordered[0] == (cs1, info1)
        assert ordered[1] == (cs3, info3) or ordered[1] == (cs2, info2)
        assert ordered[2] == (cs2, info2) or ordered[2] == (cs3, info3)
        assert ordered[3] == (cs4, info4)


def generic_test_tracks(store_maker: StoreMaker):
    """ Ensures that the store orders change sets correctly. """
    info1 = BundleInfo(medallion=123, chain_start=456, timestamp=456)
    cs1 = make_empty_bundle(info1)

    info2 = BundleInfo(medallion=123, chain_start=456, timestamp=777, previous=456)
    cs2 = make_empty_bundle(info2, cs1)

    info3 = BundleInfo(medallion=789, chain_start=555, timestamp=555)
    cs3 = make_empty_bundle(info3)

    info4 = BundleInfo(medallion=789, chain_start=555, timestamp=999, previous=555)
    cs4 = make_empty_bundle(info4, cs3)

    info5 = BundleInfo(medallion=789, chain_start=555, timestamp=1000, previous=999)
    with closing(store_maker()) as store:
        store.apply_bundle(cs1)
        store.apply_bundle(cs2)
        store.apply_bundle(cs3)
        store.apply_bundle(cs4)
        tracker = store.get_chain_tracker()
        assert tracker.has(info1)
        assert tracker.has(info2)
        assert tracker.has(info3)
        assert tracker.has(info4)
        assert not tracker.has(info5)


def generic_test_get_ordered_entries(store_maker: StoreMaker):
    """ makes sure that the get_ordered_entries works """
    textproto1 = """
        metadata {
            medallion: 789
            chain_start: 122
            previous: 122
            timestamp: 123
        }
        changes {
            key: 1
            value {
                container {
                    behavior: SEQUENCE
                }
            }
        }
        changes {
            key: 2
            value {
                entry {
                    behavior: SEQUENCE
                    container { offset: 1 }
                    pointee { offset: 1 }
                }
            }
        }
        changes {
            key: 3
            value {
                entry {
                    behavior: SEQUENCE
                    container { offset: 1 }
                    value { characters: "Hello, World!" }
                }
            }
        }
        changes {
            key: 4
            value {
                entry {
                    behavior: SEQUENCE
                    container { offset: 1 }
                    value { characters: "Goodbye, World!" }
                }
            }
        }
    """
    textproto2 = """
        metadata {
            medallion: 789
            chain_start: 122
            timestamp: 234
            previous: 123
        }
        changes {
            key: 1
            value {
                movement {
                    container { timestamp: 123 offset: 1 }
                    entry { timestamp: 123 offset: 2 }
                }
            }
        }
        changes {
            key: 2
            value {
                movement {
                    container { timestamp: 123 offset: 1 }
                    entry { timestamp: 123 offset: 4 }
                    dest: 120
                }
            }
        }
        changes {
            key: 3
            value {
                entry {
                    behavior: SEQUENCE
                    container { timestamp: -1 offset: 8 }
                    value { characters: "Whatever" }
                }
            }
        }
    """
    with closing(store_maker()) as store:
        first = make_empty_bundle(BundleInfo(medallion=789, chain_start=122, timestamp=122))
        store.apply_bundle(first)
        bundle_builder = BundleBuilder()
        Parse(textproto1, bundle_builder)  # type: ignore
        bundle_builder.prior_hash = digest(first)
        serialized = bundle_builder.SerializeToString()  # type: ignore
        second = signing_key.sign(serialized)
        store.apply_bundle(second)
        sequence = Muid(123, 789, 1)
        found = [_ for _ in store.get_ordered_entries(container=sequence, as_of=124)]
        assert found[0].entry_muid == Muid(123, 789, 2)
        assert found[1].entry_muid == Muid(123, 789, 3)
        assert found[2].entry_muid == Muid(123, 789, 4)
        gotten = store.get_positioned_entry(Muid(123, 789, 4), as_of=124)
        if gotten is None:
            raise AssertionError("expected something to be there")
        assert gotten is not None, store
        assert gotten.entry_muid == Muid(123, 789, 4)
        assert gotten.builder.value.characters == "Goodbye, World!"  # type: ignore

        bundle_builder2 = BundleBuilder()
        Parse(textproto2, bundle_builder2)  # type: ignore
        bundle_builder2.prior_hash = digest(second)
        serialized2 = bundle_builder2.SerializeToString()  # type: ignore
        store.apply_bundle(signing_key.sign(serialized2))
        found = [_ for _ in store.get_ordered_entries(container=sequence, as_of=124)]
        assert len(found) == 3
        assert found[0].entry_muid == Muid(123, 789, 2)
        assert found[1].entry_muid == Muid(123, 789, 3)
        assert found[2].entry_muid == Muid(123, 789, 4)
        found = [_ for _ in store.get_ordered_entries(container=sequence, as_of=235)]
        assert len(found) == 2
        assert found[0].entry_muid == Muid(123, 789, 4)
        assert found[1].entry_muid == Muid(123, 789, 3), found

        found = [_ for _ in store.get_ordered_entries(container=sequence, as_of=124, desc=True)]
        assert len(found) == 3
        assert found[2].entry_muid == Muid(123, 789, 2)
        assert found[1].entry_muid == Muid(123, 789, 3)
        assert found[0].entry_muid == Muid(123, 789, 4)

        found = [_ for _ in store.get_ordered_entries(container=sequence, as_of=235, desc=True)]
        assert len(found) == 2
        assert found[0].entry_muid == Muid(123, 789, 3)
        assert found[1].entry_muid == Muid(123, 789, 4)



def generic_test_negative_offsets(store_maker: StoreMaker):
    """ makes sure that the get_ordered_entries works """
    textproto1 = """
        metadata {
            medallion: 789
            chain_start: 122
            timestamp: 123
            previous: 122
        }
        changes {
            key: 1
            value {
                container {
                    behavior: SEQUENCE
                }
            }
        }
        changes {
            key: 2
            value {
                entry {
                    behavior: SEQUENCE
                    container { offset: -1 }
                    pointee {
                        timestamp: -1
                        medallion: -1
                        offset: 1 }
                }
            }
        }
        changes {
            key: 3
            value {
                entry {
                    behavior: SEQUENCE
                    container { offset: -2 }
                    value { characters: "Hello, World!" }
                }
            }
        }
        changes {
            key: 4
            value {
                entry {
                    behavior: SEQUENCE
                    container { offset: -3 }
                    value { integer: "32" }
                }
            }
        }
    """
    with closing(store_maker()) as store:
        first = make_empty_bundle(BundleInfo(medallion=789, chain_start=122, timestamp=122))
        store.apply_bundle(first)
        bundle_builder = BundleBuilder()
        Parse(textproto1, bundle_builder)  # type: ignore
        bundle_builder.prior_hash = digest(first)
        serialized = bundle_builder.SerializeToString()  # type: ignore
        store.apply_bundle(signing_key.sign(serialized))
        sequence = Muid(123, 789, 1)
        found = [_ for _ in store.get_ordered_entries(container=sequence, as_of=124)]
        assert len(found) == 3, found
        assert found[0].entry_muid == Muid(123, 789, 2)
        assert found[1].entry_muid == Muid(123, 789, 3)
<<<<<<< HEAD
        assert found[2].entry_muid == Muid(123, 789, 4)
=======
        assert found[2].entry_muid == Muid(123, 789, 4)
>>>>>>> 7319abed
<|MERGE_RESOLUTION|>--- conflicted
+++ resolved
@@ -428,8 +428,4 @@
         assert len(found) == 3, found
         assert found[0].entry_muid == Muid(123, 789, 2)
         assert found[1].entry_muid == Muid(123, 789, 3)
-<<<<<<< HEAD
-        assert found[2].entry_muid == Muid(123, 789, 4)
-=======
-        assert found[2].entry_muid == Muid(123, 789, 4)
->>>>>>> 7319abed
+        assert found[2].entry_muid == Muid(123, 789, 4)