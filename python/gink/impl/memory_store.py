""" Contains the MemoryStore class, and implementation of the AbstractStore interface. """

# standard python stuff
from logging import getLogger
from typing import Tuple, Callable, Optional, Iterable, Union, Dict, Mapping, Set
from sortedcontainers import SortedDict  # type: ignore
from pathlib import Path
from nacl.signing import SigningKey, VerifyKey

# gink modules
from .builders import (BundleBuilder, EntryBuilder, MovementBuilder, ClearanceBuilder,
                       ContainerBuilder, Message, ChangeBuilder, ClaimBuilder)
from .typedefs import UserKey, MuTimestamp, Medallion, Deletion, Limit
from .tuples import Chain, FoundEntry, PositionedEntry, FoundContainer
from .bundle_info import BundleInfo
from .abstract_store import AbstractStore, BundleWrapper, Lock
from .chain_tracker import ChainTracker
from .muid import Muid
from .coding import (DIRECTORY, encode_muts, QueueMiddleKey, RemovalKey,
<<<<<<< HEAD
                     SEQUENCE, LocationKey, create_deleting_entry, wrap_change, deletion,
                     Placement, decode_entry_occupant, PROPERTY, decode_value, BOX, GROUP,
                     KEY_SET, VERTEX, EDGE_TYPE, serialize, encode_key, normalize_entry_builder)
from .utilities import create_claim, is_needed, resolve_timestamp
=======
                     SEQUENCE, LocationKey, create_deleting_entry, wrap_change,
                     Placement, decode_key, decode_entry_occupant, EDGE_TYPE,
                     PROPERTY, decode_value, new_entries_replace)
from .utilities import create_claim, is_needed, generate_timestamp, resolve_timestamp
>>>>>>> 9c21db62


class MemoryStore(AbstractStore):
    """ Stores the data for a Gink database in memory.

        (Primarily for use in testing and to be used as a base clase for log-backed store.)
    """
    _bundles: SortedDict  # BundleInfo => BundleWrapper
    _entries: Dict[Muid, EntryBuilder]
    _chain_infos: SortedDict  # Chain => BundleInfo
    _claims: Dict[Medallion, ClaimBuilder]
    _placements: SortedDict  # bytes(PlacementKey) => EntryMuid
    _locations: SortedDict  # LocationKey => bytes(PlacementKey)
    _containers: SortedDict  # muid => builder
    _removals: SortedDict  # bytes(removal_key) => MovementBuilder
    _clearances: SortedDict
    _identities: SortedDict # Chain => str
    _by_name: SortedDict  # bytes(name) + b'x00' + bytes(entry_muid) => bytes(describing_muid)
    _by_describing: SortedDict # bytes(describing_muid) + bytes(entry_muid)] => bytes(container_muid)
    _verify_keys: Dict[Chain, VerifyKey]
    _signing_keys: Dict[VerifyKey, SigningKey]

    def __init__(self, retain_entries = True) -> None:
        # TODO: add a "no retention" capability for bundles?
        self._seen_containers: Set[Muid] = set()
        self._bundles = SortedDict()
        self._chain_infos = SortedDict()
        self._claims = SortedDict()
        self._entries = {}
        self._identities = SortedDict()
        self._placements = SortedDict()
        self._containers = SortedDict()
        self._locations = SortedDict()
        self._removals = SortedDict()
        self._clearances = SortedDict()
        self._by_name = SortedDict()
        self._by_describing = SortedDict()
        self._signing_keys = dict()
        self._verify_keys = dict()
        self._logger = getLogger(self.__class__.__name__)
        self._retaining_entries = retain_entries

    def drop_history(self, as_of: Optional[MuTimestamp] = None):
        if as_of is None:
            as_of = generate_timestamp()
        else:
            as_of = resolve_timestamp(as_of)
        # Casting to a list to avoid changing the dict while iterating over it.
        removal_keys = list(self._removals.keys())
        for key in removal_keys:
            removal = RemovalKey.from_bytes(key)
            if removal.movement.timestamp > as_of:
                break
            self._remove_entry(removal.removing)
            self._removals.pop(key)

    def start_history(self):
        self._retaining_entries = True

    def stop_history(self):
        self._retaining_entries = False
        self.drop_history()

    def save_signing_key(self, signing_key: SigningKey):
        self._signing_keys[signing_key.verify_key] = signing_key

    def get_signing_key(self, verify_key: VerifyKey) -> SigningKey:
        self._signing_keys[verify_key]

    def get_verify_key(self, chain: Chain, *_) -> VerifyKey:
        return self._verify_keys[chain]

    def get_container(self, container: Muid) -> Optional[ContainerBuilder]:
        return self._containers.get(container)

    def _get_file_path(self) -> Optional[Path]:
        return None

    def list_containers(self) -> Iterable[Tuple[Muid, ContainerBuilder]]:
        for key, val in self._containers.items():
            assert isinstance(key, Muid)
            assert isinstance(val, ContainerBuilder)
            yield key, val

    def get_comment(self, *, medallion: Medallion, timestamp: MuTimestamp) -> Optional[str]:
        look_for = BundleInfo(timestamp=timestamp, medallion=medallion)
        for thing in self._bundles.irange(minimum=look_for):
            assert isinstance(thing, BundleInfo)
            if thing.timestamp == timestamp and thing.medallion == medallion:
                return thing.comment
            else:
                return None
        raise Exception("unexpected")

    def _add_claim(self, _: Lock, chain: Chain, /) -> ClaimBuilder:
        claim_builder = create_claim(chain)
        self._claims[chain.medallion] = claim_builder
        return claim_builder

    def get_edge_entries(
            self, *,
            as_of: MuTimestamp,
            edge_type: Optional[Muid] = None,
            source: Optional[Muid] = None,
            target: Optional[Muid] = None) -> Iterable[FoundEntry]:
        if edge_type is None:
            raise NotImplementedError("edge scans without an edge type aren't currently supported in memory store")
        edge_type_bytes = bytes(edge_type)
        for placement_bytes in self._placements.irange(minimum=edge_type_bytes):
            if not placement_bytes.startswith(edge_type_bytes):
                break
            placement = Placement.from_bytes(placement_bytes, using=EDGE_TYPE)
            if placement.placer.timestamp > as_of:
                continue
            entry_muid = self._placements[placement_bytes]
            entry_builder: EntryBuilder = self._entries[entry_muid]
            found_removal = self._get_last_removal_before_placer(placement.container, placement.placer)
            if not found_removal:
                if source and source != Muid.create(builder=entry_builder.pair.left, context=entry_muid):
                    continue
                if target and target != Muid.create(builder=entry_builder.pair.rite, context=entry_muid):
                    continue
                yield FoundEntry(entry_muid, entry_builder)

    def get_entry(self, muid: Muid) -> Optional[EntryBuilder]:
        return self._entries.get(muid)

    def get_some(self, cls, last_index: Optional[int] = None):
        sorted_dict = {
            BundleBuilder: self._bundles,
            EntryBuilder: self._entries,
            MovementBuilder: self._removals,
            BundleInfo: self._bundles,
            Placement: self._placements,
            RemovalKey: self._removals,
            LocationKey: self._locations,
        }[cls]
        if last_index is None:
            last_index = 2 ** 52
        assert isinstance(last_index, int)
        remaining = (last_index if last_index >= 0 else ~last_index) + 1
        for key in sorted_dict.irange(reverse=last_index < 0):
            if remaining == 0:
                return
            remaining -= 1
            if isinstance(key, cls):
                yield key
            elif issubclass(cls, Message):
                val = sorted_dict[key]
                if isinstance(val, bytes):
                    instance = cls()
                    instance.ParseFromString(val)
                    yield instance
                else:
                    assert isinstance(val, cls)
                    yield val
            elif isinstance(key, bytes):
                yield cls.from_bytes(key)  # type: ignore
            else:
                raise ValueError(f"don't know what to do with {key}")

    def get_keyed_entries(self, container: Muid, behavior: int, as_of: MuTimestamp) -> Iterable[FoundEntry]:
        cont_bytes = bytes(container)
        clearance_time = self._get_time_of_prior_clear(container, as_of)
        iterator = self._placements.irange(
            minimum=cont_bytes, maximum=cont_bytes + b"\xFF"*16, reverse=True)
        last = None
        # TODO this could be more efficient
        for entry_key in iterator:
            entry_storage_key = Placement.from_bytes(entry_key, behavior)
            if entry_storage_key.placer.timestamp >= as_of > 0:
                continue
            if entry_storage_key.middle == last:
                continue
            if clearance_time and entry_storage_key.placer.timestamp < clearance_time:
                last = entry_storage_key.middle
                continue
            if entry_storage_key.expiry and entry_storage_key.expiry < as_of:
                last = entry_storage_key.middle
                continue
            yield FoundEntry(builder=self._entries[self._placements[entry_key]],
                             address=entry_storage_key.placer)
            last = entry_storage_key.middle

    def get_entry_by_key(self, container: Muid, key: Union[UserKey, Muid, None, Tuple[Muid, Muid]],
                         as_of: MuTimestamp) -> Optional[FoundEntry]:
        as_of_muid = Muid(timestamp=as_of, medallion=0, offset=0)
        clearance_time = self._get_time_of_prior_clear(container, as_of)
        epoch_muid = Muid(0, 0, 0)
        minimum = bytes(Placement(container, key, epoch_muid, None))
        maximum = bytes(Placement(container, key, as_of_muid, None))
        iterator = self._placements.irange(
            minimum=minimum,
            maximum=maximum, reverse=True)
        for encoded_entry_storage_key in iterator:
            entry_muid = self._placements[encoded_entry_storage_key]
            builder = self._entries[entry_muid]
            entry_storage_key = Placement.from_bytes(
                encoded_entry_storage_key, builder)
            if clearance_time > entry_storage_key.placer.timestamp:
                return None
            return FoundEntry(address=entry_storage_key.placer, builder=builder)
        return None

    def _get_claims(self, _: Lock, /) -> Mapping[Medallion, ClaimBuilder]:
        return self._claims

    def _refresh_helper(self, lock: Lock, callback: Optional[Callable[[BundleWrapper], None]]=None, /) -> int:
        return 0

    def get_ordered_entries(
            self,
            container: Muid,
            as_of: MuTimestamp,
            limit: Optional[int] = None,
            offset: int = 0,
            desc: bool = False,
    ) -> Iterable[PositionedEntry]:

        prefix = bytes(container)
        clearance_time = self._get_time_of_prior_clear(container, as_of)
        for placement_bytes in self._placements.irange(prefix, prefix + encode_muts(as_of), reverse=desc):
            if limit is not None and limit <= 0:
                break
            entry_muid = self._placements.get(placement_bytes)
            entry_builder = self._entries[entry_muid]
            placement_key = Placement.from_bytes(placement_bytes, SEQUENCE)
            placed_time = placement_key.get_placed_time()
            if placed_time >= as_of or placed_time < clearance_time:
                continue
            if placement_key.expiry and placement_key.expiry < as_of:
                continue
            found_removal = self._get_last_removal_before_placer(container, placement_key.get_positioner())
            # Get the muid of the movement that removed the entry
            removal_before_asof = Muid.from_bytes(found_removal[32:]).timestamp < as_of if found_removal else False
            if removal_before_asof:
                continue
            # If we got here, then we know the entry is active at the as_of time.
            if offset > 0:
                offset -= 1
                continue
            middle = placement_key.middle
            assert isinstance(middle, QueueMiddleKey)
            yield PositionedEntry(
                position=middle.effective_time,
                positioner=placement_key.get_positioner(),
                entry_muid=entry_muid,
                builder=entry_builder)
            if limit is not None:
                limit -= 1

    def apply_bundle(
            self,
            bundle: Union[BundleWrapper, bytes],
            callback: Optional[Callable[[BundleWrapper], None]]=None,
            claim_chain: bool=False,
            ) -> bool:
        if isinstance(bundle, bytes):
            bundle = BundleWrapper(bundle)
        assert isinstance(bundle, BundleWrapper)
        bundle_builder = bundle.get_builder()
        new_info = bundle.get_info()
        chain_key = new_info.get_chain()
        old_info = self._chain_infos.get(new_info.get_chain())
        needed = is_needed(new_info, old_info)
        if needed:
            if new_info.chain_start == new_info.timestamp:
                self._identities[chain_key] = new_info.comment
                verify_key = VerifyKey(bundle_builder.verify_key)
                self._verify_keys[chain_key] = verify_key
            else:
                verify_key = self._verify_keys[chain_key]
                assert old_info is not None and old_info.hex_hash is not None
                prior_hash = bundle_builder.prior_hash
                if prior_hash != bytes.fromhex(old_info.hex_hash):
                    raise ValueError("prior_hash doesn't match hash of prior bundle")
            verify_key.verify(bundle.get_bytes())
            self._bundles[new_info] = bundle
            self._chain_infos[chain_key] = new_info
            change_items: Iterable[Tuple[int, ChangeBuilder]] = enumerate(bundle_builder.changes, start=1)
            for offset, change in change_items:
                try:
                    if change.HasField("container"):
                        container_muid = Muid.create(
                            context=new_info, offset=offset)
                        self._containers[container_muid] = change.container
                        continue
                    if change.HasField("entry"):
                        container = change.entry.container
                        muid = Muid(container.timestamp, container.medallion, container.offset)
                        if not muid in self._seen_containers:
                            if not self.get_container(muid):
                                container_builder = ContainerBuilder()
                                container_builder.behavior = change.entry.behavior
                                self._containers[muid] = container_builder
                                self._seen_containers.add(muid)
                        self._add_entry(new_info=new_info, offset=offset, entry_builder=change.entry)
                        continue
                    if change.HasField("movement"):
                        self._add_movement(new_info=new_info, offset=offset, builder=change.movement)
                        continue
                    if change.HasField("clearance"):
                        self._add_clearance(new_info=new_info, offset=offset, builder=change.clearance)
                        continue
                    raise ValueError(f"didn't recognize change: {new_info} {offset} {change}")
                except ValueError as value_error:
                    self._logger.error("problem processing change: %s", value_error)
        if needed and callback is not None:
            callback(bundle)
        return needed

    def _acquire_lock(self) -> bool:
        return False

    def _release_lock(self, _, /):
        pass

    def _get_last_removal_before_placer(self, container: Muid, placer: Muid, /) -> Optional[bytes]:
        """ Gets the last removal that happened before the time of a placer muid.
            Returns the RemovalKey as bytes.
        """
        removals_prefix = bytes(container) + bytes(placer)
        removals_suffix = b"\xFF" * 16
        for rkey in self._removals.irange(removals_prefix, removals_prefix + removals_suffix, reverse=True):
            return rkey
        return None

    def get_identity(self, chain: Chain, lock: Optional[bool]=None, /) -> str:
        return self._identities[chain]

    def find_chain(self, medallion: Medallion, timestamp: MuTimestamp) -> Chain:
        for chain in self._identities.irange(reverse=True,
            minimum=Chain(medallion=medallion, chain_start=0),
            maximum=Chain(medallion=medallion+1, chain_start=0)):
            assert isinstance(chain, Chain)
            if chain.medallion == medallion and timestamp >= chain.chain_start:
                return chain
        raise ValueError("chain not found")

    def _add_clearance(self, new_info: BundleInfo, offset: int, builder: ClearanceBuilder):
        """ Add a clearance to the store. """
        container_muid = Muid.create(builder=getattr(builder, "container"), context=new_info)
        clearance_muid = Muid.create(context=new_info, offset=offset)
        new_key = bytes(container_muid) + bytes(clearance_muid)
        self._clearances[new_key] = builder

    def _add_movement(self, new_info: BundleInfo, offset: int, builder: MovementBuilder):
        """ Add a movement to the store, adding a removal for the previous entry."""
        container = Muid.create(builder=getattr(builder, "container"), context=new_info)
        entry_muid = Muid.create(builder=getattr(builder, "entry"), context=new_info)
        movement_muid = Muid.create(context=new_info, offset=offset)
        dest = getattr(builder, "dest")
        old_serialized_placement = self._get_location(entry_muid)
        if not old_serialized_placement:
            self._logger.warning(f"could not find location for {entry_muid}")
            return
        old_placement_key = Placement.from_bytes(old_serialized_placement, SEQUENCE)
        entry_expiry = old_placement_key.expiry
        if entry_expiry and entry_expiry < movement_muid.timestamp:
            self._logger.warning(f"won't move exipired entry: {entry_muid}")
            return  # refuse to move an entry that's expired
        if movement_muid.timestamp < old_placement_key.get_placed_time():
            # I'm intentionally ignoring the case where a past (re)move shows up after a later one.
            # This means that while the present state will always converge, the history might not.
            self._logger.warning(f"movement comes after placed time, won't move {entry_muid}")
            return
        removal_key = RemovalKey(container, old_placement_key.get_positioner(), movement_muid)
        self._removals[bytes(removal_key)] = builder
        new_location_key = LocationKey(entry_muid, movement_muid)
        if dest:
            middle = QueueMiddleKey(dest)
            new_placement_key = Placement(container, middle, movement_muid, entry_expiry)
            new_serialized_esk = bytes(new_placement_key)
            self._placements[new_serialized_esk] = self._placements[old_serialized_placement]
            self._locations[new_location_key] = new_serialized_esk
        else:
            self._locations[new_location_key] = None

    def _add_entry(self, new_info: BundleInfo, offset: int, entry_builder: EntryBuilder):
        """ Add an entry to the store, removing the previous entry if necessary. """
        placement = Placement.from_builder(entry_builder, new_info, offset)
        entry_muid = placement.placer
        container_muid = placement.container
        encoded_placement_key = bytes(placement)
        if new_entries_replace(entry_builder.behavior):
            found_entry = self.get_entry_by_key(container_muid, placement.middle, as_of=generate_timestamp())
            if found_entry:
                if self._retaining_entries:
                    removal_key = RemovalKey(container_muid, found_entry.address, entry_muid)
                    self._removals[bytes(removal_key)] = b""
                else:
                    self._remove_entry(found_entry.address)

        self._entries[entry_muid] = entry_builder
        self._placements[encoded_placement_key] = entry_muid
        entries_location_key = LocationKey(placement.placer, placement.placer)
        self._locations[entries_location_key] = encoded_placement_key
        container_muid = placement.container
        if entry_builder.HasField("describing"):
            describing_muid = Muid.create(new_info, entry_builder.describing)
            self._by_describing[bytes(describing_muid) + bytes(entry_muid)] = bytes(container_muid)
        if container_muid == Muid(-1, -1, PROPERTY):
            if entry_builder.HasField("value") and entry_builder.HasField("describing"):
                describing_muid = Muid.create(new_info, entry_builder.describing)
                name = decode_value(entry_builder.value)
                if isinstance(name, str):
                    by_name_key = name.encode() + b"\x00" + bytes(entry_muid)
                    self._by_name[by_name_key] = bytes(describing_muid)
        if entry_builder.HasField("describing") and entry_builder.HasField("deletion"):
            if container_muid == Muid(-1, -1, PROPERTY):
                iterator = self._by_name.irange(
                    minimum = b"\x00" + bytes(entry_muid),
                    maximum = b"\xFF"*16 + b"\x00" + bytes(entry_muid),
                    reverse=True
                )
                for key in iterator:
                    self._by_name.pop(key)
                    break

            describing_muid = Muid.create(new_info, entry_builder.describing)
            self._by_describing.pop(bytes(describing_muid) + bytes(entry_muid))

    def _remove_entry(self, entry_muid: Muid):
        """ Deletes an entry from the entries database and all related and relevant indexes.
            Note: This method should only be called when an entry needs to be purged,
            as this is a hard delete.
        """
        entry_builder = self._entries.pop(entry_muid)
        if entry_builder is None:
            self._logger.warning(f"entry already gone? {entry_muid}")
            return
        min_location = LocationKey(entry_muid, Muid(0, 0, 0))
        iterator = self._locations.irange(minimum=min_location)
        # just need the first entry found
        for location_key in iterator:
            assert location_key.entry_muid == entry_muid
            self._placements.pop(self._locations[location_key])
            self._locations.pop(location_key)
            break
        container_muid = Muid.create(entry_muid, entry_builder.container)
        if container_muid == Muid(-1, -1, PROPERTY):
            if entry_builder.HasField("value") and entry_builder.HasField("describing"):
                name = decode_value(entry_builder.value)
                if isinstance(name, str):
                    by_name_key = name.encode() + b"\x00" + bytes(entry_muid)
                    self._by_name.pop(by_name_key)

    def get_bundles(
        self,
        callback: Callable[[BundleWrapper], None], *,
        limit_to: Optional[Mapping[Chain, Limit]] = None,
        **_
    ):
        start_scan_at: MuTimestamp = 0
        for bundle_info in self._bundles.irange(minimum=BundleInfo(timestamp=start_scan_at)):
            if limit_to is None or bundle_info.timestamp <= limit_to.get(bundle_info.get_chain(), 0):
                bundle_wrapper = self._bundles[bundle_info]
                callback(bundle_wrapper)

    def get_chain_tracker(self, limit_to: Optional[Mapping[Chain, Limit]]=None) -> ChainTracker:
        chain_tracker = ChainTracker()
        for bundle_info in self._chain_infos.values():
            assert isinstance(bundle_info, BundleInfo)
            chain_tracker.mark_as_having(bundle_info)
        if limit_to is not None:
            chain_tracker = chain_tracker.get_subset(limit_to.keys())
        return chain_tracker

    def get_last(self, chain: Chain) -> BundleInfo:
        return self._chain_infos[chain]

<<<<<<< HEAD
    def _get_location(self, entry_muid: Muid, as_of: MuTimestamp = -1) -> Optional[bytes]:
=======
    def _get_entry_location(self, entry_muid: Muid, as_of: MuTimestamp = -1) -> Optional[bytes]:
        """ Returns bytes(PlacementKey) for the given entry Muid, if found. """
>>>>>>> 9c21db62
        for location_key in self._locations.irange(
                LocationKey(entry_muid, Muid(0, 0, 0)),
                LocationKey(entry_muid, Muid(as_of, 0, 0)),
                reverse=True):
            return self._locations[location_key]
        return None

    def get_positioned_entry(self, entry: Muid, as_of: MuTimestamp = -1) -> Optional[PositionedEntry]:
        location = self._get_location(entry, as_of)
        if location is None:
            return None
        entry_builder = self._entries[self._placements[location]]
        placement_key = Placement.from_bytes(location, entry_builder)
        middle = placement_key.middle
        assert isinstance(middle, QueueMiddleKey)
        return PositionedEntry(middle.effective_time,
                               placement_key.placer,
                               placement_key.placer, entry_builder)

    def get_reset_changes(self, to_time: MuTimestamp, container: Optional[Muid],
                          user_key: Optional[UserKey], recursive=True) -> Iterable[ChangeBuilder]:
        if container is None and user_key is not None:
            raise ValueError("can't specify key without specifying container")
        if container is None:
            recursive = False  # don't need to recurse if we're going to do everything anyway
        seen: Optional[Set] = set() if recursive else None
        if container is None:
            # we're resetting everything, so loop over the container definitions
            for muid in self._containers.keys():
                for change in self._container_reset_changes(to_time, muid, seen):
                    yield change
        else:
            if user_key is not None:
                for change in self._get_keyed_reset_changes(
                        container, to_time, seen, user_key, DIRECTORY):
                    yield change
            else:
                for change in self._container_reset_changes(to_time, container, seen):
                    yield change

    def _container_reset_changes(
            self,
            to_time: MuTimestamp,
            container: Muid,
            seen: Optional[Set],
        ) -> Iterable[ChangeBuilder]:
        """ Figures out which specific reset method to call to reset a container. """
        behavior = self._get_behavior(container)
        assert isinstance(behavior, int)
        if behavior == VERTEX:
            for change in self._get_vertex_reset_changes(container, to_time):
                yield change
            return
        if behavior in (DIRECTORY, BOX, GROUP, KEY_SET, PROPERTY):
            for change in self._get_keyed_reset_changes(container, to_time, seen, None, behavior):
                yield change
            return
        if behavior in (SEQUENCE, EDGE_TYPE):
            for change in self._get_ordered_reset_changes(container, to_time, seen, behavior):
                yield change
            return
        else:
            raise NotImplementedError(f"don't know how to reset container of type {behavior}")

    def _get_keyed_reset_changes(
            self,
            container: Muid,
            to_time: MuTimestamp,
            seen: Optional[Set],
            single_user_key: Optional[UserKey],
            behavior: int
    ) -> Iterable[ChangeBuilder]:
        """ Gets all the entries necessary to reset a specific keyed container to what it looked
            like at some previous point in time (or only for a specific key if specified).
            If "seen" is passed, then recursively update sub-containers.
        """
        if seen is not None:
            if container in seen:
                return
            seen.add(container)
        last_clear_time = self._get_time_of_prior_clear(container)
        maybe_user_key_bytes = serialize(encode_key(single_user_key)) if single_user_key else bytes()
        to_process = self._get_last(
            self._placements,
            max=bytes(container) + maybe_user_key_bytes + bytes(Muid(-1, -1, -1))
        )
        while to_process:
            assert isinstance(to_process, bytes)
            placement_bytes = to_process
            if placement_bytes[:16] != bytes(container):
                break
            placement = Placement.from_bytes(placement_bytes, behavior)
            entry_builder = self._entries[self._placements[placement_bytes]]
            key = placement.get_key()
            if placement.placer.timestamp < to_time and last_clear_time < to_time:
                # no updates to this key specifically or clears have happened since to_time
                recurse_on = decode_entry_occupant(placement.placer, entry_builder)
            else:
                # only here if a clear or change has been made to this key since to_time
                if last_clear_time <= placement.placer.timestamp:
                    contained_now = decode_entry_occupant(placement.placer, entry_builder)
                else:
                    contained_now = deletion

                # we know what's there now, next have to find out what was there at to_time
                last_clear_before_to_time = self._get_time_of_prior_clear(container, to_time)
                limit = Placement(container, key, Muid(to_time, 0, 0), None)
                through_middle = placement_bytes[:-24]
                assert bytes(limit)[:-24] == through_middle
                limit_iterator = self._placements.irange(
                    minimum=through_middle,
                    maximum=bytes(limit),
                    reverse=True
                )
                found = None
                for limit_placement_bytes in limit_iterator:
                    found = limit_placement_bytes
                    break
                placement_then = Placement.from_bytes(found) if found else None
                builder_then = self._entries[self._placements[found]] if found else None
                if placement_then and placement_then.placer.timestamp > last_clear_before_to_time:
                    contained_then = decode_entry_occupant(placement_then.placer,
                                                           self._entries[self._placements[found]])
                else:
                    contained_then = deletion

                # now we know what was contained then, we just have to decide what to do with it
                if contained_then != contained_now:
                    if isinstance(contained_then, Deletion):
                        yield wrap_change(create_deleting_entry(container, key, behavior))
                    else:
                        yield wrap_change(builder_then)  # type: ignore
                recurse_on = contained_then
            if seen is not None and isinstance(recurse_on, Muid):
                for change in self._container_reset_changes(to_time, recurse_on, seen):
                    yield change
            if single_user_key:
                break
            limit = Placement(container, placement.middle, Muid(0, 0, 0), None)
            to_process = self._get_last(self._placements, max=bytes(limit))

    def _get_ordered_reset_changes(
            self,
            container: Muid,
            to_time: MuTimestamp,
            seen: Optional[Set[Muid]],
            behavior: int
    ) -> Iterable[ChangeBuilder]:
        """ Gets all the changes needed to reset a specific Gink Sequence or EdgeType to a past time.

            If the `seen` argument is not None, then we're making the changes recursively.

            Assumes that you're retaining entry history.
        """
        if seen is not None:
            if container in seen:
                return
            seen.add(container)
        last_clear_time = self._get_time_of_prior_clear(container)
        clear_before_to = self._get_time_of_prior_clear(container, as_of=to_time)
        prefix = bytes(container)
        # Sequence entries can be repositioned, but they can't be re-added once removed or expired.
        iterator = self._placements.irange(minimum=prefix)
        for placement_key_bytes in iterator:
            entry_muid = self._placements[placement_key_bytes]
            if placement_key_bytes[:16] != prefix:
                break
            parsed_key = Placement.from_bytes(placement_key_bytes, behavior)
            location_bytes = self._get_location(entry_muid=entry_muid)
            location = Placement.from_bytes(location_bytes, behavior) if location_bytes else None
            previous_bytes = self._get_location(entry_muid=entry_muid, as_of=to_time)
            previous = Placement.from_bytes(previous_bytes, behavior) if previous_bytes else None
            placed_time = parsed_key.get_placed_time()
            if placed_time >= to_time and last_clear_time < placed_time and location == parsed_key:
                # this entry was put there recently, and it's still there, so it needs to be removed
                change_builder = ChangeBuilder()
                container.put_into(change_builder.movement.container)  # type: ignore
                entry_muid.put_into(change_builder.movement.entry)  # type: ignore
                if not previous:
                    yield change_builder
                elif previous.get_queue_position() != parsed_key.get_queue_position():
                    change_builder.movement.dest = previous.get_queue_position()  # type: ignore
                    yield change_builder
            if previous == parsed_key and clear_before_to < placed_time:
                # this particular placement was active at to_time
                entry_builder = self._entries[entry_muid]
                occupant = decode_entry_occupant(entry_muid, entry_builder)
                if isinstance(occupant, Muid) and seen is not None:
                    for change in self._container_reset_changes(to_time, occupant, seen):
                        yield change
                if location is None or last_clear_time > placed_time:
                    # but isn't there any longer
                    normalize_entry_builder(entry_builder=entry_builder, entry_muid=entry_muid)
                    entry_builder.effective = parsed_key.get_queue_position()  # type: ignore
                    yield wrap_change(entry_builder)
                    if entry_builder.behavior == EDGE_TYPE:
                        for change in self._reissue_properties(
                            describing_muid_bytes=bytes(entry_muid),
                            to_time=to_time):
                                yield change

    def _get_vertex_reset_changes(
            self,
            container: Muid,
            to_time: MuTimestamp,
    ) -> Iterable[ChangeBuilder]:
        min = bytes(container)
        max = bytes(Muid(to_time, 0, 0))
        prev_iterator = self._placements.irange(minimum=min, maximum=max, reverse=True)
        previous_change = None
        for placement_key_bytes in prev_iterator:
            previous_change = placement_key_bytes
            break
        was_deleted = container.timestamp > to_time
        if previous_change:
            entry_builder = self._entries[self._placements[previous_change]]
            if entry_builder.deletion:
                was_deleted = True
        is_deleted = False
        current_iterator = self._placements.irange(maximum=bytes(container) + b"\xff"*16, reverse=True)
        current_change = None
        for placement_key_bytes in current_iterator:
            current_change = placement_key_bytes
            break
        if current_change:
            entry_builder = self._entries[self._placements[current_change]]
            if entry_builder.deletion:
                is_deleted = True
        if is_deleted != was_deleted:
            entry_builder = EntryBuilder()
            entry_builder.behavior = VERTEX
            container.put_into(entry_builder.container)
            entry_builder.deletion = was_deleted
            yield wrap_change(entry_builder)

    def _reissue_properties(
            self,
            describing_muid_bytes: bytes,
            to_time: MuTimestamp,
    ) -> Iterable[ChangeBuilder]:
        issued = set()
        offset = 0
        iterator = self._by_describing.irange(
            minimum=describing_muid_bytes,
            maximum=describing_muid_bytes + bytes(Muid(to_time, 0, 0)),
            reverse=True)
        for desc_key in iterator:
            if not desc_key.startswith(describing_muid_bytes):
                break

            describer_entry_bytes = desc_key[16:]
            describer_property = self._by_describing[desc_key]
            if describer_property not in issued:
                issued.add(describer_property)
                entry_builder = self._entries[Muid.from_bytes(describer_property)]
                normalize_entry_builder(
                    entry_builder=entry_builder, entry_muid=Muid.from_bytes(describer_entry_bytes))
                offset -= 1
                Muid(0, 0, offset).put_into(entry_builder.describing)
                yield wrap_change(entry_builder)

    def _get_last(self, sorted_dict: SortedDict, min=None, max=None, ):
        iterator = sorted_dict.irange(minimum=min, maximum=max, reverse=True)
        for item in iterator:
            return item
        return None

    def _get_behavior(self, container: Muid) -> int:
        if container.timestamp == -1:
            return container.offset
        container_builder = self._containers.get(container)
        assert isinstance(container_builder, ContainerBuilder), container_builder
        return container_builder.behavior

    def _get_time_of_prior_clear(self, container: Muid, as_of: MuTimestamp = -1) -> MuTimestamp:
        """ Returns the time of the last clearance of the container before the given time. """
        as_of_muid = Muid(as_of, 0, 0)
        container_bytes = bytes(container)
        clearance_time = 0
        for clearance_key in self._clearances.irange(
                minimum=container_bytes, maximum=container_bytes + bytes(as_of_muid), reverse=True):
            clearance_time = Muid.from_bytes(clearance_key[16:32]).timestamp
        return clearance_time

    def get_by_name(self, name, as_of: MuTimestamp = -1) -> Iterable[FoundContainer]:
        as_of_muid = Muid(timestamp=as_of, medallion=-1, offset=-1)
        key_min = name.encode() + b"\x00"
        key_max = name.encode() + b"\x00" + bytes(as_of_muid)
        clearance_time = self._get_time_of_prior_clear(Muid(-1, -1, PROPERTY), as_of)
        iterator = self._by_name.irange(
            minimum=key_min, maximum=key_max + b"\xFF"*16, reverse=True)
        for encoded_by_name_key in iterator:
            describing_muid = Muid.from_bytes(self._by_name[encoded_by_name_key])
            if describing_muid.timestamp == -1:
                container_builder = ContainerBuilder()
                container_builder.behavior = describing_muid.offset
            else:
                container_builder = self._containers[describing_muid]
            entry_muid = Muid.from_bytes(encoded_by_name_key[-16:])
            if not clearance_time > entry_muid.timestamp:
                yield FoundContainer(address=describing_muid, builder=container_builder)

    def get_by_describing(self, desc: Muid, as_of: MuTimestamp = -1) -> Iterable[FoundEntry]:
        min = bytes(desc)
        as_of_muid = Muid(timestamp=as_of, medallion=-1, offset=-1)
        max = bytes(desc) + bytes(as_of_muid)

        iterator = self._by_describing.irange(
            minimum=min, maximum=max, reverse=True)
        for encoded_by_describing_key in iterator:
            if not min in encoded_by_describing_key:
                break
            container_muid_bytes = self._by_describing[encoded_by_describing_key]
            clearance_time = self._get_time_of_prior_clear(Muid.from_bytes(container_muid_bytes), as_of)
            entry_muid = Muid.from_bytes(encoded_by_describing_key[-16:])
            entry_builder = self._entries[entry_muid]
            if not clearance_time > entry_muid.timestamp:
                yield FoundEntry(address=entry_muid, builder=entry_builder)<|MERGE_RESOLUTION|>--- conflicted
+++ resolved
@@ -17,17 +17,11 @@
 from .chain_tracker import ChainTracker
 from .muid import Muid
 from .coding import (DIRECTORY, encode_muts, QueueMiddleKey, RemovalKey,
-<<<<<<< HEAD
                      SEQUENCE, LocationKey, create_deleting_entry, wrap_change, deletion,
-                     Placement, decode_entry_occupant, PROPERTY, decode_value, BOX, GROUP,
+                     Placement, decode_entry_occupant, EDGE_TYPE,
+                     PROPERTY, decode_value, new_entries_replace, BOX, GROUP,
                      KEY_SET, VERTEX, EDGE_TYPE, serialize, encode_key, normalize_entry_builder)
-from .utilities import create_claim, is_needed, resolve_timestamp
-=======
-                     SEQUENCE, LocationKey, create_deleting_entry, wrap_change,
-                     Placement, decode_key, decode_entry_occupant, EDGE_TYPE,
-                     PROPERTY, decode_value, new_entries_replace)
-from .utilities import create_claim, is_needed, generate_timestamp, resolve_timestamp
->>>>>>> 9c21db62
+from .utilities import create_claim, is_needed, generate_timestamp, resolve_timestamp, resolve_timestamp
 
 
 class MemoryStore(AbstractStore):
@@ -499,12 +493,8 @@
     def get_last(self, chain: Chain) -> BundleInfo:
         return self._chain_infos[chain]
 
-<<<<<<< HEAD
     def _get_location(self, entry_muid: Muid, as_of: MuTimestamp = -1) -> Optional[bytes]:
-=======
-    def _get_entry_location(self, entry_muid: Muid, as_of: MuTimestamp = -1) -> Optional[bytes]:
         """ Returns bytes(PlacementKey) for the given entry Muid, if found. """
->>>>>>> 9c21db62
         for location_key in self._locations.irange(
                 LocationKey(entry_muid, Muid(0, 0, 0)),
                 LocationKey(entry_muid, Muid(as_of, 0, 0)),
