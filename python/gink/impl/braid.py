""" Contains the `Braid` Container class, which is primarily intended for internal use in the braid server. """
from typing import Optional, Dict, Tuple, Iterable, Union
from typeguard import typechecked

from .typedefs import GenericTimestamp, Limit, T
from .tuples import Chain
from .container import Container
from .coding import BRAID, deletion
from .muid import Muid
from .database import Database
from .bundler import Bundler


class Braid(Container):
    BEHAVIOR = BRAID

    @typechecked
    def __init__(
            self,
            muid: Optional[Union[Muid, str]] = None,
            *,
            arche: Optional[bool] = None,
            contents: Optional[Dict[Chain, Limit]] = None,
            database: Optional[Database] = None,
            bundler: Optional[Bundler] = None,
            comment: Optional[str] = None,
    ):
        """
        Constructor for a braid proxy.

        muid: the global id of this container, created on the fly if None
        arche: whether this will be the global version of this container (accessible by all databases)
        contents: prefill the braid with a dict of Chain: Limit upon initialization
        database: database send bundles through, or last db instance created if None
        bundler: the bundler to add changes to, or a new one if None and immediately commits
        comment: optional comment to add to the bundler
        """
        immediate = False
        if bundler is None:
            immediate = True
            bundler = Bundler(comment)

        Container.__init__(
            self,
            behavior=BRAID,
            muid=muid,
            arche=arche,
            database=database,
            bundler=bundler,
        )
        if contents:
            self.clear(bundler=bundler)
            self.update(contents, bundler=bundler)

        if immediate and len(bundler):
            self._database.bundle(bundler)

    def dumps(self, as_of: GenericTimestamp = None) -> str:
        if self._muid.medallion == -1 and self._muid.timestamp == -1:
            identifier = "arche=True"
        else:
            identifier = f"muid={self._muid!r}"
        result = f"""{self.__class__.__name__}({identifier}, contents="""
        result += "{"
        stuffing = [f"{k!r}:{v!r}" for k, v in self.items(as_of=as_of)]
        as_one_line = result + ",".join(stuffing) + "})"
        if len(as_one_line) < 80:
            return as_one_line
        result += "\n\t"
        result += ",\n\t".join(stuffing) + "})"
        return result

    def items(self, *, as_of: GenericTimestamp = None) -> Iterable[Tuple[Chain, Limit]]:
        as_of = self._database.resolve_timestamp(as_of)
        iterable = self._database.get_store().get_keyed_entries(
            container=self._muid, as_of=as_of, behavior=self.__class__.BEHAVIOR)
        for entry_pair in iterable:
            if entry_pair.builder.deletion:  # type: ignore
                continue
            muid = Muid.create(builder=entry_pair.builder.describing, context=entry_pair.address)
            value = self._get_occupant(entry_pair.builder, address=entry_pair.address)
            assert isinstance(value, (float, int))
            yield Chain(muid.medallion, muid.timestamp), value

    def size(self, *, as_of: GenericTimestamp = None) -> int:
        as_of = self._database.resolve_timestamp(as_of)
        iterable = self._database.get_store().get_keyed_entries(
            container=self._muid, as_of=as_of, behavior=self.__class__.BEHAVIOR)
        count = 0
        for thing in iterable:
            if not thing.builder.deletion:
                count += 1
        return count

<<<<<<< HEAD
    def set(self, describing: Chain, value: Limit, *, bundler=None, comment=None) -> Muid:
=======
    @typechecked
    def set(self, describing: Chain, value: Limit, *, bundler: Optional[Bundler] = None, comment: Optional[str] = None) -> Muid:
>>>>>>> e6ca6f88
        return self._add_entry(key=describing, value=value, bundler=bundler, comment=comment)

    def update(self, from_what, *, bundler: Optional[Bundler] = None, comment: Optional[str] = None):
        immediate = False
        if bundler is None:
            immediate = True
            bundler = Bundler(comment)
        if hasattr(from_what, "keys"):
            for key in from_what:
                self._add_entry(key=key, value=from_what[key], bundler=bundler)
        else:
            for key, val in from_what:
                self._add_entry(key=key, value=val, bundler=bundler)
        if immediate:
            self._database.bundle(bundler)

    @typechecked
    def delete(self, describing: Chain, *, bundler: Optional[Bundler] = None, comment: Optional[str] = None) -> Muid:
        return self._add_entry(key=describing, value=deletion, bundler=bundler, comment=comment)

    @typechecked
    def __contains__(self, thing: Chain):
        got = self.get(thing, None)
        return got is not None

    @typechecked
    def get(self, chain: Chain, /, default: T, *, as_of: GenericTimestamp = None) -> Union[T, Limit]:
        """ Gets the extent allowed for a given chain. """
        as_of = self._database.resolve_timestamp(as_of)
        key = Muid(timestamp=chain.chain_start, medallion=chain.medallion, offset=0)
        found = self._database.get_store().get_entry_by_key(self._muid, key=key, as_of=as_of)
        if found is None or found.builder.deletion:  # type: ignore
            return default
        value = self._get_occupant(found.builder, found.address)
        assert isinstance(value, (int, float))
        return value


Database.register_container_type(Braid)<|MERGE_RESOLUTION|>--- conflicted
+++ resolved
@@ -92,12 +92,8 @@
                 count += 1
         return count
 
-<<<<<<< HEAD
-    def set(self, describing: Chain, value: Limit, *, bundler=None, comment=None) -> Muid:
-=======
     @typechecked
     def set(self, describing: Chain, value: Limit, *, bundler: Optional[Bundler] = None, comment: Optional[str] = None) -> Muid:
->>>>>>> e6ca6f88
         return self._add_entry(key=describing, value=value, bundler=bundler, comment=comment)
 
     def update(self, from_what, *, bundler: Optional[Bundler] = None, comment: Optional[str] = None):
