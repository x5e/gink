""" Utility functions for encoding and decoding values, keys, and other binary data.

    Generally the things in this file are intended to help in the implementation, and
    not be visible to users of the Gink library.  They are *NOT* considered part of the
    public API and can change at any time without a corresponding increase in the major
    revision number.
"""
from __future__ import annotations
from typing import Optional, Union, NamedTuple, List, Any, Tuple, Container
from struct import Struct

from .builders import EntryBuilder, ChangeBuilder, ValueBuilder, KeyBuilder, Message, Behavior
from .typedefs import UserKey, MuTimestamp, UserValue, Deletion, Inclusion
from .muid import Muid
from .bundle_info import BundleInfo

UNSPECIFIED: int = Behavior.UNSPECIFIED  # type: ignore
SEQUENCE: int = Behavior.SEQUENCE  # type: ignore
DIRECTORY: int = Behavior.DIRECTORY  # type: ignore
PROPERTY: int = Behavior.PROPERTY  # type: ignore
BOX: int = Behavior.BOX  # type: ignore
VERTEX: int = Behavior.VERTEX  # type: ignore
GROUP: int = Behavior.GROUP # type: ignore
EDGE_TYPE: int = Behavior.EDGE_TYPE # type: ignore
KEY_SET: int = Behavior.KEY_SET # type: ignore
PAIR_SET: int = Behavior.PAIR_SET # type: ignore
PAIR_MAP: int = Behavior.PAIR_MAP # type: ignore
FLOAT_INF = float("inf")
INT_INF = 0xffffffffffffffff
ZERO_64: bytes = b"\x00" * 8
KEY_MAX: int = 2**53 - 1
deletion = Deletion()
inclusion = Inclusion()

def normalize_entry_builder(entry_builder: EntryBuilder, entry_muid: Muid):
    """ Make all relative muid references absolute muid refereces within an entry.
    """
    container_muid = Muid.create(context=entry_muid, builder=entry_builder.container)
    container_muid.put_into(entry_builder.container)

    if entry_builder.HasField("describing"):
        describes_muid = Muid.create(context=entry_muid, builder=entry_builder.describing)
        describes_muid.put_into(entry_builder.describing)

    if entry_builder.HasField("pointee"):
        pointee_muid = Muid.create(context=entry_muid, builder=entry_builder.pointee)
        pointee_muid.put_into(entry_builder.pointee)

    if entry_builder.HasField("pair"):
        left_muid = Muid.create(context=entry_muid, builder=entry_builder.pair.left)
        left_muid.put_into(entry_builder.pair.left)
        rite_muid = Muid.create(context=entry_muid, builder=entry_builder.pair.rite)
        rite_muid.put_into(entry_builder.pair.rite)



def ensure_entry_is_valid(builder: EntryBuilder, context: Any = object(), offset: Optional[int]=None):
    if getattr(builder, "behavior") == UNSPECIFIED:
        raise ValueError("entry lacks a behavior")
    if not builder.HasField("container"):
        raise ValueError("no container specified in entry")
    entry_muid = Muid.create(context, offset=offset)
    container_muid = Muid.create(context=entry_muid, builder=getattr(builder, "container"))
    if container_muid.timestamp == -1 and container_muid.medallion > 0:
        if getattr(context, "medallion") != container_muid.medallion:
            raise ValueError("attempt to modify instance container from other instance")


def serialize(thing) -> bytes:
    """ Converts a protobuf builder or a timestamp into binary data. """
    if isinstance(thing, Message):
        return thing.SerializeToString()
    if thing is None or isinstance(thing, (int, float)):
        return encode_muts(thing)
    return bytes(thing)


class LocationKey(NamedTuple):
    """ Key used in the locations table to track the current location of entries. """
    entry_muid: Muid
    placement: Muid

    @staticmethod
    def from_bytes(data: bytes):
        """ inverse of __bytes__ """
        return LocationKey(Muid.from_bytes(data[0:16]), Muid.from_bytes(data[16:32]))

    def __bytes__(self):
        return bytes(self.entry_muid) + bytes(self.placement)


class RemovalKey(NamedTuple):
    """ Key used in the removals table to track soft-deletes of entries. """
    container: Muid
    removing: Muid  # the entry or movement that placed the entry to be (re)moved
    movement: Muid  # the muid of the encoded movement

    @staticmethod
    def from_bytes(data: bytes):
        """ inverse of __bytes__ """
        return RemovalKey(
            Muid.from_bytes(data[0:16]),
            Muid.from_bytes(data[24:40]),
            Muid.from_bytes(data[40:]))

    def __bytes__(self) -> bytes:
        return bytes(self.container) + bytes(self.removing) + bytes(self.movement)


class QueueMiddleKey(NamedTuple):
    """ Used to order non-keyed entries by timestamp and modification change. """
    effective_time: MuTimestamp

    def __bytes__(self):
        return encode_muts(self.effective_time)

    @staticmethod
    def from_bytes(data: bytes):
        """ inverse of __bytes__ """
        effective_time = decode_muts(data[0:8])
        assert effective_time is not None
        if len(data) == 8:
            return QueueMiddleKey(effective_time)
        else:
            raise AssertionError("expected QueueMiddleKey to be 8 bytes")


class Placement(NamedTuple):
    """ just a class to serialize / deserialize keys used to store entries

    """
    container: Muid
    middle: Union[UserKey, QueueMiddleKey, Muid, None, Tuple[Muid, Muid]]
    placer: Muid
    expiry: Optional[MuTimestamp]

    def get_positioner(self) -> Muid:
        return self.placer

    def get_queue_position(self) -> MuTimestamp:
        """ Pulls out the effective timestamp (ordering position) from the middle_key. """
        assert isinstance(self.middle, QueueMiddleKey)
        return self.middle.effective_time

    def get_key(self) -> Union[UserKey, Muid, None, Tuple[Muid, Muid]]:
        assert not isinstance(self.middle, QueueMiddleKey)
        return self.middle


    @staticmethod
    def from_builder(builder: EntryBuilder, new_info: BundleInfo, offset: int):
        """ Create an EntryStorageKey from an Entry itself, plus address information. """
        entry_muid = Muid.create(context=new_info, offset=offset)
        container = Muid.create(builder=getattr(builder, "container"), context=entry_muid)
        behavior = getattr(builder, "behavior")
        position = getattr(builder, "effective")
        middle_key: Union[QueueMiddleKey, Muid, UserKey, None, Tuple[Muid, Muid]]
        if behavior in [DIRECTORY, KEY_SET]:
            middle_key = decode_key(builder)
        elif behavior in (BOX, VERTEX):
            middle_key = None
        elif behavior in (SEQUENCE, EDGE_TYPE):
            middle_key = QueueMiddleKey(position or entry_muid.timestamp)
        elif behavior in (PROPERTY, GROUP):
            middle_key = Muid.create(context=entry_muid, builder=builder.describing)  # type: ignore
        elif behavior in (PAIR_SET, PAIR_MAP):
            left = Muid.create(context=entry_muid, builder=builder.pair.left)
            rite = Muid.create(context=entry_muid, builder=builder.pair.rite)
            middle_key = (left, rite)
        else:
            raise AssertionError(f"unexpected behavior: {behavior}")
        expiry = getattr(builder, "expiry") or None
        return Placement(container, middle_key, entry_muid, expiry)

    @staticmethod
    def from_bytes(data: bytes, using: Union[int, bytes, EntryBuilder]=DIRECTORY):
        """ creates an entry key from its binary format, using either the entry(bytes) or behavior
        """
        # pylint: disable=maybe-no-member
        if isinstance(using, bytes):
            using = EntryBuilder.FromString(using)  # type: ignore
        if isinstance(using, EntryBuilder):
            using = using.behavior  # type: ignore
        if not isinstance(using, int):
            raise ValueError(f"can't determine behavior from {str(using)}")
        container_bytes = data[0:16]
        middle_key_bytes = data[16:-24]
        entry_muid_bytes = data[-24:-8]
        expiry_bytes = data[-8:]
        entry_muid = Muid.from_bytes(entry_muid_bytes)
        middle_key: Union[MuTimestamp, UserKey, Muid, None, Tuple[Muid, Muid]]
        if using in [DIRECTORY, KEY_SET]:
            middle_key = decode_key(middle_key_bytes)
        elif using in (SEQUENCE, VERB):
            middle_key = QueueMiddleKey.from_bytes(middle_key_bytes)
        elif using in (PROPERTY, GROUP):
            middle_key = Muid.from_bytes(middle_key_bytes)
        elif using in (PAIR_SET, PAIR_MAP):
            middle_key = (Muid.from_bytes(middle_key_bytes[:16]), Muid.from_bytes(middle_key_bytes[16:]))
<<<<<<< HEAD
        elif using in (BOX, VERTEX):
=======
        elif using in (BOX, VERTEX, EDGE_TYPE):
>>>>>>> 90292bfc
            middle_key = None
        else:
            raise ValueError(f"unexpected behavior {using}")
        return Placement(
            container=Muid.from_bytes(container_bytes),
            middle=middle_key,
            placer=entry_muid,
            expiry=decode_muts(expiry_bytes))

    def replace_time(self, timestamp: int):
        """ create a entry key that can be used for seeking before the given time """
        return Placement(self.container, self.middle, Muid(timestamp, 0, 0, ), None)

    def __bytes__(self) -> bytes:
        parts: List[Any] = [self.container]
        if isinstance(self.middle, (QueueMiddleKey, Muid)):
            parts.append(self.middle)
        elif isinstance(self.middle, (int, str, bytes)):
            parts.append(encode_key(self.middle))
        elif isinstance(self.middle, tuple):
            assert len(self.middle) == 2
            if not isinstance(self.middle[0], Muid) and not isinstance(self.middle[1], Muid): # type: ignore
                # If self.middle is a container (a vertex)/not a muid
                assert not isinstance(self.middle[0], int)
                parts.append(self.middle[0]._muid)
                parts.append(self.middle[1]._muid)
            else:
                assert isinstance(self.middle[0], Muid) and isinstance(self.middle[1], Muid)
                parts.append(self.middle[0])
                parts.append(self.middle[1])
        parts.append(self.placer)
        parts.append(self.expiry)
        return b"".join(map(serialize, parts))

    def get_placed_time(self) -> MuTimestamp:
        """ Gets the time that a specific entry key was inserted into the database.

            This is a little weird because queue entries are sorted by time by default,
            but that time can overridden by explicity encoding a position.  But even
            though we know now where we want the entry to be, we still need to know
            when it was placed there in order to let users ask what the order previously was.
        """
        return self.get_positioner().timestamp

    def __lt__(self, other):
        # I'm override sort here because I want the same sort order of the binary representation,
        # which will be a little different because of flipping the entry muids.
        # Also, sorting would break because keys can be either ints or strings
        return bytes(self) < bytes(other)


class PlacementBuilderPair(NamedTuple):
    """ Parsed entry data. """
    placement: Placement
    builder: EntryBuilder


def create_deleting_entry(muid: Muid, key: Union[UserKey, None, Muid, Tuple[Muid, Muid]], behavior: int) -> EntryBuilder:
    """ creates an entry that will delete the given key from the container

        I'm allowing a null key in the argument then barfing if it's null
        inside in part because it results in an easier to use API.
    """
    # pylint: disable=maybe-no-member
    entry_builder = EntryBuilder()
    entry_builder.behavior = behavior
    muid.put_into(entry_builder.container)  # type: ignore
    entry_builder.deletion = True  # type: ignore
    if behavior in (DIRECTORY, KEY_SET):
        assert isinstance(key, (int, str, bytes))
        encode_key(key, entry_builder.key)  # type: ignore
    elif behavior == BOX:
        assert key is None
    elif behavior in (PROPERTY, GROUP):
        assert isinstance(key, Muid)
        key.put_into(entry_builder.describing)
    elif behavior in (PAIR_SET, PAIR_MAP):
        assert isinstance(key, tuple)
        assert isinstance(key[0], Muid) and isinstance(key[1], Muid)
        key[0].put_into(entry_builder.pair.left)
        key[1].put_into(entry_builder.pair.rite)
    else:
        raise Exception(f"don't know how to creating a deleting entry for behavior {behavior}")
    return entry_builder


def decode_entry_occupant(entry_muid: Muid, builder: EntryBuilder) -> Union[UserValue, Muid, Deletion, Inclusion]:
    """ Determines what a container "contains" in a given entry.

        The full entry storage pair is required because if it points to something that pointer
        might be relative to the entry address.
    """
    if builder.deletion:  # type: ignore
        return deletion
    if builder.HasField("pointee"):  # type: ignore
        return Muid.create(builder=builder.pointee, context=entry_muid)
    if builder.HasField("value"):  # type: ignore
        return decode_value(builder.value)
    if builder.behavior in (GROUP, KEY_SET):
        return inclusion
    raise ValueError(f"can't interpret {builder}")


def entries_equiv(pair1: PlacementBuilderPair, pair2: PlacementBuilderPair) -> bool:
    """ Checks the contained value/pointee/whatever to see if the entries are equiv.

        Used to see if the effective value in a container is the same even if it
        has a new entry.
    """
    assert pair1.placement != pair2.placement, "comparing an entry to itself"
    assert pair1.placement.middle == pair2.placement.middle
    assert pair1.placement.container == pair2.placement.container
    if pair1.builder.HasField("pointee"):  # type: ignore
        if pair2.builder.HasField("pointee"):  # type: ignore
            pointee1 = Muid.create(builder=pair1.builder.pointee, context=pair1.placement)  # type: ignore
            pointee2 = Muid.create(builder=pair2.builder.pointee, context=pair2.placement)  # type: ignore
            return pointee1 == pointee2
        return False
    if pair1.builder.HasField("value"):  # type: ignore
        if pair2.builder.HasField("value"):  # type: ignore
            value1 = decode_value(pair1.builder.value)  # type: ignore
            value2 = decode_value(pair2.builder.value)  # type: ignore
            return value1 == value2
        return False
    raise AssertionError("entry doesn't have pointee or immedate?")


def decode_value(value_builder: ValueBuilder) -> UserValue:
    """ decodes a protobuf value into a python value.
    """
    assert isinstance(value_builder, ValueBuilder), f"value_builder is type {type(value_builder)}"
    # pylint: disable=too-many-return-statements
    # pylint: disable=maybe-no-member
    if value_builder.HasField("special"):  # type: ignore
        if value_builder.special == ValueBuilder.Special.NULL:  # type: ignore
            return None
        if value_builder.special == ValueBuilder.Special.TRUE:  # type: ignore
            return True
        if value_builder.special == ValueBuilder.Special.FALSE:  # type: ignore # pylint: disable=maybe-no-member
            return False
    if value_builder.HasField("characters"):  # type: ignore
        return value_builder.characters  # type: ignore
    if value_builder.HasField("octets"):  # type: ignore
        return value_builder.octets  # type: ignore
    if value_builder.HasField("doubled"):  # type: ignore
        return value_builder.doubled  # type: ignore
    if value_builder.HasField("integer"):
        return value_builder.integer # type: ignore
    if value_builder.HasField("bigint"):
        return value_builder.bigint # type: ignore
    if value_builder.HasField("tuple"):  # type: ignore
        return tuple([decode_value(x) for x in value_builder.tuple.values])  # type: ignore
    if value_builder.HasField("document"):  # type: ignore # pylint: disable=maybe-no-member
        result = {}
        for i, key in enumerate(value_builder.document.keys):  # type: ignore # pylint: disable=maybe-no-member
            value: ValueBuilder = value_builder.document.values[i] # type: ignore # pylint: disable=maybe-no-member
            result[decode_key(key)] = decode_value(value)
        return result
    raise ValueError(
        "don't know how to decode: %r,%s" % (
            value_builder,
            type(value_builder)))  # pylint: disable=consider-using-f-string


def encode_muts(number: Union[int, float, None], _q_struct=Struct(">q")) -> bytes:
    """ packs a microsecond timestamp into a big-endian integer, with None=>0 and Inf=>-1 """
    if not number:
        return ZERO_64
    if number == INT_INF or number == FLOAT_INF:
        number = -1
    if isinstance(number, float):
        assert number.is_integer()
        number = int(number)
    return _q_struct.pack(number)


def decode_muts(data: bytes, _q_struct=Struct(">q")) -> Optional[MuTimestamp]:
    """ unpacks 8 bytes of data into a MuTimestamp by assuming big-endian encoding

        Treats 0 as "None" and -1 as "integer infinity" (i.e. highest unsigned 64 bit number)
    """
    result = _q_struct.unpack(data)[0]
    return INT_INF if result == -1 else (result or None)


def encode_key(key: UserKey, builder: Optional[KeyBuilder] = None) -> KeyBuilder:
    """ Encodes a valid key (int or str or bytes) into a protobuf Value.
    """
    if builder is None:
        builder = KeyBuilder()
    if isinstance(key, str):
        builder.characters = key  # type: ignore # pylint: disable=maybe-no-member
    elif isinstance(key, int):
        if abs(key) > KEY_MAX:
            raise ValueError("integer key outside of allowed range")
        builder.number = key  # type: ignore # pylint: disable=maybe-no-member
    elif isinstance(key, bytes):
        builder.octets = key  # type: ignore
    else:
        raise ValueError(f"can't use as key: {key}")
    return builder


def decode_key(from_what: Union[EntryBuilder, KeyBuilder, bytes]) -> Optional[UserKey]:
    """ extracts the key from a proto entry """
    if isinstance(from_what, KeyBuilder):
        key_builder = from_what
    elif isinstance(from_what, EntryBuilder):
        key_builder = from_what.key  # type: ignore
    elif isinstance(from_what, bytes):
        key_builder = KeyBuilder.FromString(from_what)  # type: ignore # pylint: disable=maybe-no-member
    else:
        raise ValueError("not an argument of an expected type")
    assert isinstance(key_builder, KeyBuilder)

    if key_builder.HasField("number"):  # type: ignore
        return key_builder.number  # type: ignore
    if key_builder.HasField("characters"):  # type: ignore
        return key_builder.characters  # type: ignore
    if key_builder.HasField("octets"):  # type: ignore
        return key_builder.octets  # type: ignore
    return None


def encode_value(value: UserValue, value_builder: Optional[ValueBuilder] = None) -> ValueBuilder:
    """ encodes a python value (number, string, etc.) into a protobuf builder
    """
    value_builder = value_builder or ValueBuilder()
    if isinstance(value, bytes):
        value_builder.octets = value  # type: ignore # pylint: disable=maybe-no-member
        return value_builder
    if isinstance(value, str):
        value_builder.characters = value  # type: ignore # pylint: disable=maybe-no-member
        return value_builder
    if isinstance(value, bool):
        if value:
            value_builder.special = ValueBuilder.Special.TRUE  # type: ignore # pylint: disable=maybe-no-member
        else:
            value_builder.special = ValueBuilder.Special.FALSE  # type: ignore # pylint: disable=maybe-no-member
        return value_builder
    if isinstance(value, float):
        value_builder.doubled = value  # type: ignore # pylint: disable=maybe-no-member
        return value_builder
    if isinstance(value, int):
        if value >  2_147_483_647 or value < -2_147_483_648:
            value_builder.bigint = value
        else:
            value_builder.integer = value
        return value_builder
    if value is None:
        value_builder.special = ValueBuilder.Special.NULL  # type: ignore # pylint: disable=maybe-no-member
        return value_builder
    if isinstance(value, (tuple, list)):
        value_builder.tuple  # type: ignore # pylint: disable=maybe-no-member disable=pointless-statement
        if len(value) == 0:
            value_builder.tuple.values.append(ValueBuilder())  # type: ignore # pylint: disable=maybe-no-member
            value_builder.tuple.values.pop()  # type: ignore # pylint: disable=maybe-no-member
        for val in value:
            value_builder.tuple.values.append(encode_value(val))  # type: ignore # pylint: disable=maybe-no-member
        return value_builder
    if isinstance(value, dict):
        value_builder.document.keys.append(KeyBuilder())  # type: ignore # pylint: disable=maybe-no-member
        value_builder.document.keys.pop()  # type: ignore # pylint: disable=maybe-no-member
        for key, val in value.items():
            value_builder.document.keys.append(encode_key(key))  # type: ignore # pylint: disable=maybe-no-member
            value_builder.document.values.append(encode_value(val))  # type: ignore # pylint: disable=maybe-no-member
        return value_builder
    raise ValueError("don't know how to encode: %r" % value)  # pylint: disable=consider-using-f-string


def wrap_change(builder: EntryBuilder) -> ChangeBuilder:
    """ A simple utility function to create a change and then copy the provided entry into it. """
    change_builder = ChangeBuilder()
    change_builder.entry.CopyFrom(builder)  # type: ignore # pylint: disable=maybe-no-member
    return change_builder<|MERGE_RESOLUTION|>--- conflicted
+++ resolved
@@ -197,11 +197,7 @@
             middle_key = Muid.from_bytes(middle_key_bytes)
         elif using in (PAIR_SET, PAIR_MAP):
             middle_key = (Muid.from_bytes(middle_key_bytes[:16]), Muid.from_bytes(middle_key_bytes[16:]))
-<<<<<<< HEAD
         elif using in (BOX, VERTEX):
-=======
-        elif using in (BOX, VERTEX, EDGE_TYPE):
->>>>>>> 90292bfc
             middle_key = None
         else:
             raise ValueError(f"unexpected behavior {using}")
