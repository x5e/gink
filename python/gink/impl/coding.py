--- conflicted
+++ resolved
@@ -171,13 +171,7 @@
             middle_key = None
         else:
             raise ValueError(f"unexpected behavior {using}")
-<<<<<<< HEAD
-        
-        return EntryStorageKey(
-=======
-        assert middle_key is not None, "directory keys must be strings or integers"
         return PlacementKey(
->>>>>>> 7182c861
             container=Muid.from_bytes(container_bytes),
             middle_key=middle_key,
             entry_muid=entry_muid,
