--- conflicted
+++ resolved
@@ -116,11 +116,6 @@
             for old_claim in claims.values():
                 chain = Chain(medallion=old_claim.medallion, chain_start=old_claim.chain_start)
                 chain_identity = self.get_identity(chain)
-<<<<<<< HEAD
-
-=======
-                print(f"{identity=} {chain_identity=} {identity == chain_identity}", file=stderr)
->>>>>>> 65ea851e
                 if chain_identity == identity and is_certainly_gone(old_claim.process_id):
                     self._add_claim(lock, chain)
                     return self.get_last(chain)
