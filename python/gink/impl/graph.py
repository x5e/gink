--- conflicted
+++ resolved
@@ -216,17 +216,10 @@
 
     @typechecked
     def __init__(self,
-<<<<<<< HEAD
-                 muid: Optional[Muid]= None, *,
-                 action: Optional[Union[Muid, Verb]] = None,
-                 source: Optional[Union[Muid, Vertex]] = None,
-                 target: Optional[Union[Muid, Vertex]] = None,
-=======
                  muid: Union[Muid, None] = None, *,
                  action: Union[Muid, EdgeType, None] = None,
                  source: Union[Muid, Vertex, None] = None,
                  target: Union[Muid, Vertex, None] = None,
->>>>>>> 9a415929
                  valued: Union[UserValue, Inclusion] = inclusion,
                  effective: Optional[MuTimestamp] = None,
                  bundler: Optional[Bundler] = None,
