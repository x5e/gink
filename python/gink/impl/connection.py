--- conflicted
+++ resolved
@@ -181,21 +181,11 @@
                     'SERVER_NAME': self._server_name,
                     'SERVER_PORT': str(self._port),
                 }
-<<<<<<< HEAD
-
                 if "content-type" in self._request_headers:
                     env['HTTP_CONTENT_TYPE'] = self._request_headers["content-type"]
 
                 if "authorization" in self._request_headers:
                     env['HTTP_AUTHORIZATION'] = self._request_headers["authorization"]
-
-                result: Iterable[bytes] = self._wsgi(env, self._start_response)
-                for data in result:
-                    if data:
-                        self._write(data)
-                if not self._response_started:
-                    self._write(b"")
-=======
                 try:
                     result: Iterable[bytes] = self._wsgi(env, self._start_response)
                     for data in result:
@@ -209,7 +199,6 @@
                             "500 Internal Server Error", [("Content-type", "text/plain")])
                         self._write(str(exception).encode("utf-8"))
                     raise Finished(exception)
->>>>>>> 562055d4
                 raise Finished()  # will cause the loop to call close after deregistering
         raise AssertionError("did not expect to get here")
 
