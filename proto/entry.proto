syntax = "proto3";
package google.gink;

import "value.proto";
import "muid.proto";
import "behavior.proto";
import "key.proto";

message Entry {
    Behavior behavior = 1; // should match the behavior of container
    Muid container = 2;

    oneof link {
        Key key = 3;        // when container is a SCHEMA or SET
        Muid edge = 4;      // only for src_node behavior in {Vertex, TAG}
        Span span = 5;      // only for src_node behavior = FILE
        uint64 effective_time = 6; // optional when behavior = QUEUE
    }

<<<<<<< HEAD
    oneof target {
        bool deleting = 6; // serves as reset when no link is set
=======
    oneof enters {
>>>>>>> cf99b1f8
        uint64 medallion = 7; // follow the root entry of another db instance
        bytes octects = 8; // for src_node behavior in {FILE, BINLOG} or when encrypted
        Value value = 9;
        Row row = 10; // only when source is a TABLE
        Muid pointee = 11;
    }

    uint64 expiry = 12; // timestamp of expiration in microseconds since epoch, for LIST/QUEUE only
    bool deleting = 13; // serves as reset when no link is set
    bytes iv = 15; // initialization vector when octects are encrypted
    bytes key_id = 16; // optional hint of which key was used (when encrypted)

    message Span {
        // defines where to put octects in the FILE, may be omitted to place all at start
        uint64 from=1;
        uint64 ends=2;
    }
    
    message Row {
<<<<<<< HEAD
        bytes bytes_mask = 2;  
        repeated Value values = 3;
=======
        repeated Value values = 1;
        bytes bytes_mask = 2; // optional when all columns have values
>>>>>>> cf99b1f8
    }

}<|MERGE_RESOLUTION|>--- conflicted
+++ resolved
@@ -17,12 +17,7 @@
         uint64 effective_time = 6; // optional when behavior = QUEUE
     }
 
-<<<<<<< HEAD
-    oneof target {
-        bool deleting = 6; // serves as reset when no link is set
-=======
     oneof enters {
->>>>>>> cf99b1f8
         uint64 medallion = 7; // follow the root entry of another db instance
         bytes octects = 8; // for src_node behavior in {FILE, BINLOG} or when encrypted
         Value value = 9;
@@ -31,7 +26,7 @@
     }
 
     uint64 expiry = 12; // timestamp of expiration in microseconds since epoch, for LIST/QUEUE only
-    bool deleting = 13; // serves as reset when no link is set
+    bool deleting = 13; 
     bytes iv = 15; // initialization vector when octects are encrypted
     bytes key_id = 16; // optional hint of which key was used (when encrypted)
 
@@ -42,13 +37,8 @@
     }
     
     message Row {
-<<<<<<< HEAD
-        bytes bytes_mask = 2;  
-        repeated Value values = 3;
-=======
         repeated Value values = 1;
         bytes bytes_mask = 2; // optional when all columns have values
->>>>>>> cf99b1f8
     }
 
 }