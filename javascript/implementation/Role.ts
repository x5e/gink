import { GinkInstance } from "./GinkInstance";
import { Container } from "./Container";
import { Muid, AsOf } from "./typedefs";
import { Bundler } from "./Bundler";
import { ensure, muidToString } from "./utils";
import { toJson, interpret } from "./factories"
import { Behavior, ContainerBuilder } from "./builders";

export class Role extends Container {

    constructor(ginkInstance: GinkInstance, address: Muid, containerBuilder?: ContainerBuilder) {
        super(ginkInstance, address, Behavior.ROLE);
        if (this.address.timestamp < 0) {
            ensure(address.offset == Behavior.ROLE);
        } else {
            ensure(containerBuilder.getBehavior() == Behavior.ROLE);
        }
    }

    /**
     * Includes a Muid or Container in the role.
     * @param key either a container or a Muid to include
     * @param change an optional bundler to put this change into
     * @returns a promise that resolves to the Muid for the inclusion
     */
    async include(key: Muid|Container, change?: Bundler|string): Promise<Muid> {
        return await this.addEntry(key, Container.INCLUSION, change);
    }

    /**
     * Excludes a Muid or Container from the role.
     * @param key either a Muid or container to exclude
     * @param change an optional bundler to put this in
     * @returns a promise that resolves to the Muid for the exclusion
     */
    async exclude(key: Muid|Container, change?: Bundler|string): Promise<Muid> {
        return await this.addEntry(key, Container.DELETION, change);
    }

    /**
     * The number of items in the role.
     * @param asOf optional timestamp to look back to
     * @returns a promise that resolves to the number of entries
     */
    async size(asOf?: AsOf): Promise<number> {
        const entries = await this.ginkInstance.store.getKeyedEntries(this.address, asOf);
        return entries.size;
    }

    /**
     * Whether or not the given key is included in the role.
     * @param key either a Muid or container to check if it is included
     * @param asOf optional timestamp to look back to
     * @returns a promise that resolves to a boolean stating whether the key is included
     */
    async contains(key: Muid|Container, asOf?: AsOf): Promise<boolean> {
        if ("address" in key) {
            key = key.address;
        }
        const entry = await this.ginkInstance.store.getEntryByKey(this.address, key, asOf);
        return Boolean(entry);
    }

    /**
     * Function to iterate over the containers in the role.
     * @param asOf optional timestamp to look back to
     * @returns an async iterator across all containers in the role
     */
    get_members(asOf?: AsOf): AsyncGenerator<Container, void, unknown> {
        const thisRole = this;
        let container;
        return (async function*(){
            const entries = await thisRole.ginkInstance.store.getKeyedEntries(thisRole.address, asOf);
            for (const [key, entry] of entries) {
<<<<<<< HEAD
                if (!(entry.effectiveKey instanceof Array)) {
                    yield entry.effectiveKey;
=======
                container = await interpret(entry, thisRole.ginkInstance);
                if ("behavior" in container) {
                    yield container;
>>>>>>> 57e1a7a6
                }
            }
        })();
    }

    /**
     * Dumps the contents of this list to a javascript array.
     * useful for debugging and could also be used to export data by walking the tree
     * @param asOf effective time to get the dump for: leave undefined to get data as of the present
     * @returns an array containing Values (e.g. numbers, strings) and Containers (e.g. other Lists, Boxes, Directories)
     */
    async toArray(asOf?: AsOf): Promise<(Container)[]> {
        const thisList = this;
        let toArray: Array<Container> = [];
        let container;
        const entries = await thisList.ginkInstance.store.getKeyedEntries(thisList.address, asOf);
        for (const [key, entry] of entries) {
            container = await interpret(entry, thisList.ginkInstance);
            if ("behavior" in container) {
                toArray.push(container);
            } else {
                throw Error("All entries should be containers - something is broken");
            }
        }
        return toArray;
    }

    /**
     * Generates a JSON representation of the data in the role.
     * Mostly intended for demo/debug purposes.
     * @param indent true to pretty print (not yet implemented)
     * @param asOf optional timestamp to look back to
     * @param seen (internal use only! This prevents cycles from breaking things)
     * @returns a JSON string
     */
    async toJson(indent: number | boolean = false, asOf?: AsOf, seen?: Set<string>): Promise<string> {
        //TODO(https://github.com/google/gink/issues/62): add indentation
        ensure(indent === false, "indent not implemented");
        if (seen === undefined) seen = new Set();
        const mySig = muidToString(this.address);
        if (seen.has(mySig)) return "null";
        seen.add(mySig);
        const asArray = await this.toArray(asOf);
        let returning = "[";
        let first = true;
        for (const container of asArray) {
            if (first) {
                first = false;
            }   else {
                returning += ",";
            }
            returning += await toJson(container, indent === false ? false : +indent + 1, asOf, seen);
        }
        returning += "]";
        return returning;
    }
}<|MERGE_RESOLUTION|>--- conflicted
+++ resolved
@@ -72,14 +72,9 @@
         return (async function*(){
             const entries = await thisRole.ginkInstance.store.getKeyedEntries(thisRole.address, asOf);
             for (const [key, entry] of entries) {
-<<<<<<< HEAD
-                if (!(entry.effectiveKey instanceof Array)) {
-                    yield entry.effectiveKey;
-=======
                 container = await interpret(entry, thisRole.ginkInstance);
                 if ("behavior" in container) {
                     yield container;
->>>>>>> 57e1a7a6
                 }
             }
         })();
