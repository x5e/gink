import { Peer } from "./Peer";
import {
    generateMedallion,
    ensure,
    noOp,
    generateTimestamp,
    muidToString,
    builderToMuid,
    encodeToken,
    getIdentity,
    createKeyPair,
    muidTupleToMuid,
    signBundle,
} from "./utils";
import {
    BundleBytes,
    BundleListener,
    CallBack,
    BundleInfo,
    Muid,
    BundleView,
    AsOf,
    KeyPair,
    Medallion,
    Meta,
    Bundler,
} from "./typedefs";
import { ChainTracker } from "./ChainTracker";

import { Store } from "./Store";
import {
    Behavior,
    ChangeBuilder,
    SyncMessageBuilder,
    BundleBuilder,
} from "./builders";
import { Decomposition } from "./Decomposition";
import { MemoryStore } from "./MemoryStore";
import { construct } from "./factories";
import { BoundBundler } from "./BoundBundler";
import { PromiseChainLock } from "./PromiseChainLock";
import { Property } from "./Property";
import { inspectSymbol } from "./utils";
import { Directory } from "./Directory";

/**
 * This is an instance of the Gink database that can be run inside a web browser or via
 * ts-node on a server.  Because of the need to work within a browser it doesn't do any port
 * listening (see SimpleServer for that capability).
 */
export class Database {
    ready: Promise<any>;
    readonly peers: Map<number, Peer> = new Map();
    static readonly PROTOCOL = "gink";

    private listeners: Map<string, Map<string, BundleListener[]>> = new Map();
    private countConnections = 0; // Includes disconnected clients.
    private identity?: string;
    protected iHave: ChainTracker;
    private static lastCreated?: Database;
    readonly store: Store;
    protected logger: CallBack;
    protected promiseChainLock = new PromiseChainLock();
    protected medallion?: Medallion;
    protected keyPair?: KeyPair;
    protected lastLink?: BundleInfo;

    //TODO: centralize platform dependent code
    private static W3cWebSocket =
        typeof WebSocket === "function"
            ? WebSocket
            : eval("require('websocket').w3cwebsocket");

    constructor(args?: {
        store?: Store;
        logger?: CallBack;
        identity?: string;
    }) {
        this.store = args?.store ?? new MemoryStore(true);
        this.logger = args?.logger ?? noOp;
        this.ready = this.initialize();
        this.identity = args?.identity;
        Database.lastCreated = this;
    }

    [inspectSymbol](depth, opts) {
        return this.toString();
    }

    public toString(): string {
        return `[Database]`;
    }

    public getRoot() {
        return Directory.get(this);
    }

    public getLastLink(): BundleInfo | undefined {
        return this.lastLink;
    }

    public static get recent(): Database {
        return ensure(Database.lastCreated, "no database created");
    }

    private async initialize(): Promise<void> {
        await this.store.ready;
        this.iHave = await this.store.getChainTracker();

        const innerMap = new Map();
        innerMap.set("all_bundles", []);
        innerMap.set("remote_only", []);
        this.listeners.set("all", innerMap);

        const callback = async (bundle: BundleView): Promise<void> => {
            for (const [peerId, peer] of this.peers) {
                peer._sendIfNeeded(bundle);
            }
            // Send to listeners subscribed to all containers.
            for (const listener of this.getListeners()) {
                listener(bundle);
            }
        };
        this.store.addFoundBundleCallBack(callback);
    }

    private async completeBundle(
        changes: ChangeBuilder[],
        meta?: Meta,
    ): Promise<BundleInfo> {
        // I'm acquiring a lock here to ensure that the chain doesn't get forked.
        const unlockingFunction = await this.promiseChainLock.acquireLock();
        try {
            const bundleBuilder = new BundleBuilder();
            if (meta.comment) bundleBuilder.setComment(meta.comment);
            if (!this.medallion) throw new Error("missing medallion!");
            bundleBuilder.setMedallion(this.medallion);
            const timestamp = generateTimestamp();
            bundleBuilder.setTimestamp(timestamp);
            if (this.lastLink) {
                bundleBuilder.setPrevious(this.lastLink.timestamp);
                bundleBuilder.setChainStart(this.lastLink.chainStart);
                bundleBuilder.setPriorHash(this.lastLink.hashCode);
            } else {
                bundleBuilder.setChainStart(timestamp);
                bundleBuilder.setIdentity(this.identity);
                bundleBuilder.setVerifyKey(this.keyPair.publicKey);
            }
            bundleBuilder.setChangesList(changes);
            const bundleBytes = signBundle(
                bundleBuilder.serializeBinary(),
                this.keyPair.secretKey,
            );
            const decomposition = new Decomposition(bundleBytes);
            /*
                I need to set the lastLink before the transaction to add it is completed,
                because if I don't then it can't do the transaction combining
                (allowing multiple gink transactions to exist in an indexed db transaction).
                Transactions headed to the store are still serialized due the promiseChainLock,
                but there's a potential problem where a transaction fails at the store level
                but then not unrolled at the database level.  This can't be solved simply
                by using a catch clause because we could have several transactions queued.
            */
            this.lastLink = decomposition.info;
            return this.receiveBundle(decomposition);
        } finally {
            unlockingFunction();
        }
    }

    public async startBundle(meta?: Meta): Promise<Bundler> {
        if (meta?.bundler) return meta.bundler;
        if (!this.medallion) {
            const unlockingFunction = await this.promiseChainLock.acquireLock();
            try {
                await this.obtainMedallion(
                    meta?.identity ?? this.identity ?? getIdentity(),
                );
            } finally {
                unlockingFunction();
            }
        }
        return new BoundBundler(
            this.medallion,
            this.completeBundle.bind(this),
            meta,
        );
    }

    private async obtainMedallion(identity: string): Promise<void> {
        const toReuse = await this.store.acquireChain(identity);
        if (toReuse) {
            ensure(toReuse.medallion > 0);
            const publicKey = await this.store.getVerifyKey([
                toReuse.medallion,
                toReuse.chainStart,
            ]);
            ensure(publicKey);
            this.keyPair = ensure(await this.store.pullKeyPair(publicKey));
            this.lastLink = toReuse;
            this.medallion = toReuse.medallion;
        } else {
            this.keyPair = createKeyPair();
            await this.store.saveKeyPair(this.keyPair);
            this.medallion = generateMedallion();
        }
        this.identity = identity;
    }

    async reset(toTime?: AsOf, meta?: Meta): Promise<void> {
        let bundler: Bundler = await this.startBundle(meta);
        // Leaving off Behavior.PROPERTY since each individual property will get reset
        // with the other container reset calls
        const globalBehaviors = [
            Behavior.BOX,
            Behavior.SEQUENCE,
            Behavior.PAIR_MAP,
            Behavior.DIRECTORY,
            Behavior.KEY_SET,
            Behavior.GROUP,
            Behavior.PAIR_SET,
        ];
        for (const behavior of globalBehaviors) {
            const address = { timestamp: -1, medallion: -1, offset: behavior };
            const container = await construct(this, address);
            await container.reset(toTime, false, { bundler });
            await container.resetProperties(toTime, { bundler });
        }
        const containers = await this.store.getAllContainerTuples();

        for (const muidTuple of containers) {
            const container = await construct(this, muidTupleToMuid(muidTuple));
            if (container instanceof Property) continue;
            await container.reset(toTime, false, { bundler });
            await container.resetProperties(toTime, { bundler });
        }

        if (!meta?.bundler) {
            await bundler.commit();
        }
    }

    /**
     * Adds a listener that will be called every time a bundle is received with the
     * BundleInfo (which contains chain information, timestamp, and bundle comment).
     * @param listener a callback to be invoked when a change occurs in the database or container
     * @param containerMuid the Muid of a container to subscribe to. If left out, subscribe to all containers.
     */
    public addListener(
        listener: BundleListener,
        containerMuid?: Muid,
        remoteOnly: boolean = false,
    ): () => void {
        const key = containerMuid ? muidToString(containerMuid) : "all";
        this.logger(`adding listener for ${key}, remoteOnly: ${remoteOnly}`);
        if (!this.listeners.has(key)) {
            const innerMap = new Map();
            innerMap.set("all_bundles", []);
            innerMap.set("remote_only", []);
            this.listeners.set(key, innerMap);
        }
        const which = remoteOnly ? "remote_only" : "all_bundles";
        const array = this.listeners.get(key).get(which);
        array.push(listener);
        return () => {
            const index = array.indexOf(listener);
            if (index !== -1) {
                array.splice(index, 1);
<<<<<<< HEAD
                this.logger(`successfully removed listener for ${key}, remoteOnly: ${remoteOnly}`);
            } else {
                this.logger(`listener not found for ${key}, remoteOnly: ${remoteOnly} (already removed)`);
=======
>>>>>>> 66fa98fc
            }
        };
    }

    /**
     * Gets a list of bundle listeners per container, listening to all bundles or just remote.
     * @param remoteOnly true if looking for listeners only subscribed to remote bundles.
     * @param containerMuid optional container muid to find listeners subscribed to a specific container.
     */
    private getListeners(
        remoteOnly: boolean = false,
        containerMuid?: Muid,
    ): BundleListener[] {
        const key = containerMuid ? muidToString(containerMuid) : "all";
        const containerMap = this.listeners.get(key);
        if (!containerMap) return [];
        const innerMap = remoteOnly
            ? containerMap.get("remote_only")
            : containerMap.get("all_bundles");
        return innerMap || [];
    }

    /**
     * Closes connections to peers and closes the store.
     */
    public async close() {
        for (const peer of this.peers.values()) {
            try {
                peer.close();
            } catch (problem) {
                console.error(`problem closing peer: ${problem}`);
            }
        }
        await this.store.close();
    }

    /**
     * @returns a truthy number that can be used to identify connections
     */
    protected createConnectionId(): number {
        return ++this.countConnections;
    }

    /**
     * Tries to add a bundle to the local store.  If successful (i.e. it hasn't seen it before)
     * then it will also publish that bundle to the connected peers.
     *
     * This is called both from addPendingBundle (for locally produced bundles) and
     * being called by receiveMessage.
     *
     * @param bundleBytes The bytes that correspond to this transaction.
     * @param fromConnectionId The (truthy) connectionId if it came from a peer.
     * @returns
     */
    private receiveBundle(
        bundle: BundleView,
        fromConnectionId?: number,
    ): Promise<BundleInfo> {
        const claimChain = !(
            fromConnectionId || bundle.info.chainStart != bundle.info.timestamp
        );
        return this.store.addBundle(bundle, claimChain).then((added) => {
            if (!added) return;
            const summary = JSON.stringify(bundle.info, [
                "medallion",
                "timestamp",
                "comment",
            ]);
            this.logger(
                `added bundle from ${fromConnectionId ?? "local"}: ${summary}`,
            );
            this.iHave.markAsHaving(bundle.info);
            const peer = this.peers.get(fromConnectionId);
            if (peer) {
                peer.hasMap?.markAsHaving(bundle.info);
                peer._sendAck(bundle.info);
            }
            for (const [peerId, peer] of this.peers) {
                if (peerId !== fromConnectionId) peer._sendIfNeeded(bundle);
            }
            // Send to listeners subscribed to all containers.
            for (const listener of this.getListeners()) {
                listener(bundle);
            }

            if (this.listeners.size > 1) {
                // Loop through changes and gather a set of changed containers.
                const changedContainers: Set<Muid> = new Set();
                const changesList: Array<ChangeBuilder> =
                    bundle.builder.getChangesList();
                for (let index = 0; index < changesList.length; index++) {
                    const offset = index + 1;
                    const changeBuilder = changesList[index];
                    const entry = changeBuilder.getEntry();
                    const clearance = changeBuilder.getClearance();
                    let container;
                    if (entry) {
                        container = entry.getContainer();
                    } else if (clearance) {
                        container = clearance.getContainer();
                    }
                    if (
                        container &&
                        container.getTimestamp() &&
                        container.getMedallion() &&
                        container.getOffset()
                    ) {
                        const muid = builderToMuid(container, {
                            timestamp: bundle.info.timestamp,
                            medallion: bundle.info.medallion,
                            offset: offset,
                        });
                        changedContainers.add(muid);
                    }
                }
                // Send to listeners specifically subscribed to each container.
                for (const muid of changedContainers) {
                    const containerListeners = this.getListeners(false, muid);
                    const remoteOnlyListeners = this.getListeners(true, muid);
                    for (const listener of containerListeners) {
                        listener(bundle);
                    }
                    if (fromConnectionId) {
                        for (const remoteListener of remoteOnlyListeners) {
                            remoteListener(bundle);
                        }
                    }
                }
            }
            return bundle.info;
        });
    }

    /**
     * @param messageBytes Bytes received from a peer.
     * @param fromConnectionId Local name of the peer the data was received from.
     * @returns
     */
    protected async receiveMessage(
        messageBytes: Uint8Array,
        fromConnectionId: number,
    ) {
        await this.ready;
        const peer = this.peers.get(fromConnectionId);
        if (!peer)
            throw Error("Got a message from a peer I don't have a proxy for?");
        try {
            const parsed = <SyncMessageBuilder>(
                SyncMessageBuilder.deserializeBinary(messageBytes)
            );
            if (parsed.hasBundle()) {
                const bundleBytes: BundleBytes = parsed.getBundle_asU8();
                const decomposition = new Decomposition(bundleBytes);
                await this.receiveBundle(decomposition, fromConnectionId);
                return;
            }
            if (parsed.hasGreeting()) {
                this.logger(`got greeting from ${fromConnectionId}`);
                const greeting = parsed.getGreeting();
                peer._receiveHasMap(new ChainTracker({ greeting }));
                await this.store.getBundles(peer._sendIfNeeded.bind(peer));
                return;
            }
            if (parsed.hasAck()) {
                const ack = parsed.getAck();
                const info: BundleInfo = {
                    medallion: ack.getMedallion(),
                    timestamp: ack.getTimestamp(),
                    chainStart: ack.getChainStart(),
                };
                this.logger(
                    `got ack from ${fromConnectionId}: ${JSON.stringify(info, ["timestamp", "medallion"])}`,
                );
                this.peers.get(fromConnectionId)?.hasMap?.markAsHaving(info);
            }
        } catch (e) {
            //TODO: Send some sensible code to the peer to say what went wrong.
            console.error(e);
            this.peers.get(fromConnectionId)?.close();
            this.peers.delete(fromConnectionId);
        } finally {
            //unlockingFunction();
        }
    }

    /**
     * Initiates a websocket connection to a peer.
     * @param target a websocket uri, e.g. "ws://127.0.0.1:8080/"
     * @param onClose optional callback to invoke when the connection is closed
     * @param resolveOnOpen if true, resolve when the connection is established, otherwise wait for greeting
     * @param retryOnDisconnect if true, try to reconnect (with backoff) if the server closes the connection
     * @returns a promise to the peer
     */
    public async connectTo(
        target: string,
        options?: {
            onClose?: CallBack;
            resolveOnOpen?: boolean;
            retryOnDisconnect?: boolean;
            authToken?: string;
        },
    ): Promise<Peer> {
        //TODO(https://github.com/google/gink/issues/69): have the default be to wait for databases to sync
        const onClose: CallBack =
            options && options.onClose ? options.onClose : noOp;
        const resolveOnOpen: boolean =
            options && options.resolveOnOpen ? options.resolveOnOpen : false;
        const retryOnDisconnect =
            options && options.retryOnDisconnect === false ? false : true;
        const authToken: string =
            options && options.authToken ? options.authToken : undefined;

        await this.ready;
        const thisClient = this;
        return new Promise<Peer>((resolve, reject) => {
            let protocols = [Database.PROTOCOL];

            if (authToken) protocols.push(encodeToken(authToken));
            const connectionId = this.createConnectionId();
            let websocketClient: WebSocket = new Database.W3cWebSocket(
                target,
                protocols,
            );
            websocketClient.binaryType = "arraybuffer";
            const peer = new Peer(
                websocketClient.send.bind(websocketClient),
                websocketClient.close.bind(websocketClient),
            );

            websocketClient.onopen = function (_ev: Event) {
                // called once the new connection has been established
                websocketClient.send(
                    thisClient.iHave.getGreetingMessageBytes(),
                );
                thisClient.peers.set(connectionId, peer);
                if (resolveOnOpen) resolve(peer);
                else peer.ready.then(resolve);
            };
            websocketClient.onerror = function (ev: Event) {
                // if/when this is called depends on the details of the websocket implementation
                console.error(
                    `error on connection ${connectionId} to ${target}, ${ev}`,
                );
                reject(ev);
            };
            websocketClient.onclose = async function (ev: CloseEvent) {
                // this should always be called once the peer disconnects, including in cases of error
                onClose(`closed connection ${connectionId} to ${target}`);

                // If the connection was never successfully established, then
                // reject the promise returned from the outer connectTo.
                reject(ev);

                // I'm intentionally leaving the peer object in the peers map just in case we get data from them.
                // thisClient.peers.delete(connectionId);  // might still be processing data from peer
                if (retryOnDisconnect) {
                    let peer: Peer;
                    let pow = 0;
                    let retry_ms = 1000;
                    let jitter = Math.floor(Math.random() * 1000);
                    while (!peer) {
                        await new Promise((resolve) =>
                            setTimeout(resolve, retry_ms + jitter),
                        );
                        try {
                            console.log(`retrying connection to ${target}`);
                            peer = await thisClient.connectTo(target, options);

                            if (peer) {
                                console.log(`reconnected to ${target}`);
                                break;
                            }
                        } catch (e) {
                            console.error(`retry failed: ${e.message}`);
                        } finally {
                            if (retry_ms < 30000) {
                                pow += 1;
                                retry_ms = 1000 * Math.pow(2, pow);
                                jitter = Math.floor(
                                    Math.random() * 1000 * Math.pow(2, pow),
                                );
                            }
                        }
                    }
                }
            };
            websocketClient.onmessage = function (ev: MessageEvent) {
                // Called when any protocol messages are received.
                const data = ev.data;
                if (data instanceof ArrayBuffer) {
                    const uint8View = new Uint8Array(data);
                    thisClient.receiveMessage(uint8View, connectionId);
                } else {
                    // We don't expect any non-binary text messages.
                    console.error(`got non-arraybuffer message: ${data}`);
                }
            };
        });
    }
}<|MERGE_RESOLUTION|>--- conflicted
+++ resolved
@@ -266,12 +266,10 @@
             const index = array.indexOf(listener);
             if (index !== -1) {
                 array.splice(index, 1);
-<<<<<<< HEAD
                 this.logger(`successfully removed listener for ${key}, remoteOnly: ${remoteOnly}`);
             } else {
                 this.logger(`listener not found for ${key}, remoteOnly: ${remoteOnly} (already removed)`);
-=======
->>>>>>> 66fa98fc
+
             }
         };
     }
