import {
    BundleBytes,
    Medallion,
    ChainStart,
    Bytes,
    AsOf,
    ScalarKey,
    ClaimedChain,
    ActorId,
    BroadcastFunc,
    BundleView,
} from "./typedefs";
import { BundleInfo, Muid, Entry } from "./typedefs";
import { MemoryStore } from "./MemoryStore";
import { Store } from "./Store";
import { PromiseChainLock } from "./PromiseChainLock";
import { LockableLog } from "./LockableLog";
import { watch, FSWatcher } from "fs";
import { ChainTracker } from "./ChainTracker";
import { ClaimBuilder, LogFileBuilder } from "./builders";
import { generateTimestamp, ensure, getActorId } from "./utils";
import { Decomposition } from "./Decomposition";


/*
    At time of writing, there's only an in-memory implementation of
    IndexedDB available for Node.js.  This subclass will append all
    transactions it receives to a log file, making it possible to
    recreate the same in-memory database in the future by simply
    replaying the receipt of each bundle.

    This is obviously not ideal; eventually want to move to either
    a durable server side indexedDB implementation or create an
    implementation of Store using some other system (e.g. LMDB).
*/

export class LogBackedStore extends LockableLog implements Store {

    private bundlesProcessed = 0;
    private chainTracker: ChainTracker = new ChainTracker({});

    private claimedChains: ClaimedChain[] = [];
    private identities: Map<string, string> = new Map(); // Medallion,ChainStart => identity

    // While the operating system lock prevents other processes from writing to this file,
    // we need to prevent multiple async tasks within this process from trying to interleave operations.
    // The memory lock accomplishes this.  It might not strictly be necessary, because of how the
    // rest of the system is designed, but the overhead is expected to be minimal and may prevent
    // some foot shooting.
    private memoryLock: PromiseChainLock = new PromiseChainLock();
    private redTo: number = 0;
    private fileWatcher: FSWatcher;
    private foundBundleCallBacks: BroadcastFunc[] = [];
    private opened: boolean = false;
    private closed: boolean = false;
    private logBackedStoreReady: Promise<void>;

    /**
     *
     * @param filename file to store transactions and chain ownership information
     * @param exclusive if true, lock the file until closing store, otherwise only lock as-needed.
     */
    constructor(
        readonly filename: string,
        readonly exclusive: boolean = false,
        private internalStore = new MemoryStore(),
    ) {
        super(filename, exclusive);
        this.logBackedStoreReady = super.ready.then(() => this.initializeLogBackedStore());
    }

    get ready() { return this.logBackedStoreReady; }

    private async initializeLogBackedStore(): Promise<void> {
        await this.internalStore.ready;
        const unlockingFunction = await this.memoryLock.acquireLock();
        await this.pullDataFromFile();
        const thisLogBackedStore = this;
        this.fileWatcher =
            watch(this.filename, async (eventType, filename) => {
                await new Promise(r => setTimeout(r, 10));
                if (thisLogBackedStore.closed || !thisLogBackedStore.opened)
                    return;
                let size: number = await thisLogBackedStore.getFileLength();
                if (eventType == "change" && size > this.redTo) {
                    const unlockingFunction = await this.memoryLock.acquireLock();
                    if (!this.exclusive)
                        await this.lockFile(true);

                    await this.pullDataFromFile();

                    if (!this.exclusive)
                        await this.unlockFile();
                    unlockingFunction();
                }
            });

        unlockingFunction();
        this.opened = true;
    }

    async close() {
        this.closed = true;
        if (this.fileWatcher)
            this.fileWatcher.close();
        if (this.fileHandle)
            await this.fileHandle.close().catch();
        if (this.internalStore)
            await this.internalStore.close().catch();
    }

    private async pullDataFromFile(): Promise<void> {
        if (this.closed)
            return;
        const totalSize = await this.getFileLength();
        if (this.redTo < totalSize) {
            const logFileBuilder = await this.getContents(this.redTo, totalSize);
            const bundles = logFileBuilder.getBundlesList();
            for (const bundleBytes of bundles) {
                const bundle: BundleView = new Decomposition(bundleBytes);
                const info = await this.internalStore.addBundle(bundle);
                this.chainTracker.markAsHaving(info);
                // This is the start of a chain, and we need to keep track of the identity.
                if (info.timestamp == info.chainStart && !info.priorTime) {
                    this.identities.set(`${info.medallion},${info.chainStart}`, info.comment);
                }
                for (const callback of this.foundBundleCallBacks) {
                    callback(bundle);
                }
                this.bundlesProcessed += 1;
            }
            const claims: ClaimBuilder[] = logFileBuilder.getClaimsList();
            for (let i = 0; i < claims.length; i++) {
                this.claimedChains.push({
                    medallion: claims[i].getMedallion(),
                    chainStart: claims[i].getChainStart(),
                    actorId: claims[i].getProcessId(),
                    claimTime: claims[i].getClaimTime(),
                });
            }
            this.redTo = totalSize;
        }
    }

    async getOrderedEntries(container: Muid, through = Infinity, asOf?: AsOf): Promise<Map<string,Entry>> {
        await this.ready;
        return this.internalStore.getOrderedEntries(container, through, asOf);
    }

    async getEntriesBySourceOrTarget(vertex: Muid, source: boolean, asOf?: AsOf): Promise<Entry[]> {
        await this.ready;
        return this.internalStore.getEntriesBySourceOrTarget(vertex, source, asOf);
    }

    async getBundlesProcessed() {
        await this.ready;
        return this.bundlesProcessed;
    }

    async addBundle(bundle: BundleView, claimChain?: boolean): Promise<BundleInfo> {
        // TODO(https://github.com/x5e/gink/issues/182): delay unlocking the file to give better throughput

        await this.ready;
        const unlockingFunction = await this.memoryLock.acquireLock();
        if (!this.exclusive)
            await this.lockFile(true);
        await this.pullDataFromFile();
<<<<<<< HEAD
        if (this.redTo == 0)
            await this.writeMagicNumber();
        const info: BundleInfo = await this.internalStore.addBundle(bundleBytes);
=======
        const info: BundleInfo = await this.internalStore.addBundle(bundle);
>>>>>>> c6c6359d
        if (claimChain) {
            await this.claimChain(info.medallion, info.chainStart, getActorId());
            if (info.timestamp == info.chainStart && !info.priorTime) {
                this.identities.set(`${info.medallion},${info.chainStart}`, info.comment);
            }
        }
        const added = this.chainTracker.markAsHaving(info);
        if (added) {
            ensure(this.fileLocked);
            await this.pullDataFromFile();
            const logFragment = new LogFileBuilder();
<<<<<<< HEAD
            logFragment.setBundlesList([bundleBytes]);
            this.redTo += await this.writeFragment(logFragment, true);
=======
            logFragment.setBundlesList([bundle.bytes]);
            const bytes: Uint8Array = logFragment.serializeBinary();
            await this.fileHandle.writeFile(bytes);
            await this.fileHandle.sync();
            this.redTo += bytes.byteLength;
>>>>>>> c6c6359d
        }
        if (!this.exclusive)
            await this.unlockFile();
        unlockingFunction();
        return info;
    }

    async getClaimedChains(): Promise<Map<Medallion, ClaimedChain>> {
        await this.ready;
        const result = new Map();
        for (let chain of this.claimedChains) {
            result.set(chain.medallion, chain);
        }
        return result;
    }

    private async claimChain(medallion: Medallion, chainStart: ChainStart, actorId?: ActorId): Promise<ClaimedChain> {
        await this.ready;
        await this.pullDataFromFile();
        const claimTime = generateTimestamp();
        const fragment = new LogFileBuilder();
        const claim = new ClaimBuilder();
        claim.setChainStart(chainStart);
        claim.setMedallion(medallion);
        claim.setProcessId(actorId);
        claim.setClaimTime(claimTime);
        fragment.setClaimsList([claim]);
        this.redTo += await this.writeFragment(fragment);
        const chain = {
            medallion,
            chainStart,
            actorId: actorId || 0,
            claimTime,
        };
        this.claimedChains.push(chain);
        return chain;
    }

    async getChainIdentity(chainInfo: [Medallion, ChainStart]): Promise<string> {
        await this.ready;
        return this.identities.get(`${chainInfo[0]},${chainInfo[1]}`);
    }

    async getChainTracker(): Promise<ChainTracker> {
        await this.ready;
        return await this.internalStore.getChainTracker();
    }

    async getBundles(callBack: (bundle: BundleView) => void): Promise<void> {
        await this.ready;
        await this.internalStore.getBundles(callBack);
    }

    async getContainerBytes(address: Muid): Promise<Bytes | undefined> {
        await this.ready;
        return this.internalStore.getContainerBytes(address);
    }

    async getEntryByKey(container?: Muid, key?: ScalarKey, asOf?: AsOf): Promise<Entry | undefined> {
        await this.ready;
        return this.internalStore.getEntryByKey(container, key, asOf);
    }

    async getKeyedEntries(container: Muid, asOf?: AsOf): Promise<Map<string, Entry>> {
        await this.ready;
        return this.internalStore.getKeyedEntries(container, asOf);
    }

    async getEntryById(entryMuid: Muid, asOf?: AsOf): Promise<Entry | undefined> {
        await this.ready;
        return this.internalStore.getEntryById(entryMuid, asOf);
    }

    async getAllEntries(): Promise<Entry[]> {
        await this.ready;
        return this.internalStore.getAllEntries();
    }

    /**
     * Add a callback if you want another function to run when a new
     * bundle is pulled from the log file.
     * @param callback a function to be called when a new bundle has been
     * received from the log file. It needs to take one argument, bundleInfo
     */
    addFoundBundleCallBack(callback: BroadcastFunc) {
        this.foundBundleCallBacks.push(callback);
    }
}<|MERGE_RESOLUTION|>--- conflicted
+++ resolved
@@ -1,5 +1,4 @@
 import {
-    BundleBytes,
     Medallion,
     ChainStart,
     Bytes,
@@ -165,13 +164,10 @@
         if (!this.exclusive)
             await this.lockFile(true);
         await this.pullDataFromFile();
-<<<<<<< HEAD
         if (this.redTo == 0)
             await this.writeMagicNumber();
-        const info: BundleInfo = await this.internalStore.addBundle(bundleBytes);
-=======
         const info: BundleInfo = await this.internalStore.addBundle(bundle);
->>>>>>> c6c6359d
+
         if (claimChain) {
             await this.claimChain(info.medallion, info.chainStart, getActorId());
             if (info.timestamp == info.chainStart && !info.priorTime) {
@@ -183,16 +179,8 @@
             ensure(this.fileLocked);
             await this.pullDataFromFile();
             const logFragment = new LogFileBuilder();
-<<<<<<< HEAD
-            logFragment.setBundlesList([bundleBytes]);
+            logFragment.setBundlesList([bundle.bytes]);
             this.redTo += await this.writeFragment(logFragment, true);
-=======
-            logFragment.setBundlesList([bundle.bytes]);
-            const bytes: Uint8Array = logFragment.serializeBinary();
-            await this.fileHandle.writeFile(bytes);
-            await this.fileHandle.sync();
-            this.redTo += bytes.byteLength;
->>>>>>> c6c6359d
         }
         if (!this.exclusive)
             await this.unlockFile();
