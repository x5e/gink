--- conflicted
+++ resolved
@@ -34,16 +34,11 @@
 
 export class LogBackedStore extends LockableLog implements Store {
 
-
-<<<<<<< HEAD
-    private commitsProcessed = 0;
-
-=======
     readonly ready: Promise<void>;
     private bundlesProcessed = 0;
     private fileHandle: FileHandle;
     private chainTracker: ChainTracker = new ChainTracker({});
->>>>>>> 90292bfc
+
     private claimedChains: ClaimedChain[] = [];
     private identities: Map<string, string> = new Map(); // Medallion,ChainStart => identity
 
