--- conflicted
+++ resolved
@@ -211,12 +211,8 @@
         const bundleKey: BundleInfoTuple =
             MemoryStore.bundleInfoToKey(bundleInfo);
         this.trxns.set(bundleKey, bundle.bytes);
-<<<<<<< HEAD
         const changesList: Array<ChangeBuilder> =
             bundleBuilder.getChangesList();
-=======
-        const changesList: Array<ChangeBuilder> = bundleBuilder.getChangesList();
->>>>>>> 8f5cea32
         for (let index = 0; index < changesList.length; index++) {
             const offset = index + 1;
             const changeBuilder = changesList[index];
@@ -548,26 +544,16 @@
         const clearTimeStr = muidTupleToString([clearanceTime, 0, 0]);
         const iterator = this.byName.lowerBound(name);
         const result = [];
-<<<<<<< HEAD
         for (
             ;
-            iterator && iterator.key && !iterator.equals(this.placements.end());
+            iterator && iterator.key && !iterator.equals(this.byName.end());
             iterator.next()
         ) {
             const parts = iterator.key.split(",");
-            if (parts[0] !== srcAsStr) break;
-            const placementIdStr = muidTupleToString(
-                iterator.value.placementId
-            );
-            if (placementIdStr < clearTimeStr || placementIdStr > asOfTsStr)
-=======
-        for (; iterator && iterator.key && !iterator.equals(this.byName.end()); iterator.next()) {
-            const parts = iterator.key.split(",");
             if (parts[0] !== name) break;
 
             const entryMuidStr = parts[1];
             if (entryMuidStr < clearTimeStr || entryMuidStr > asOfTsStr)
->>>>>>> 8f5cea32
                 continue;
             const describingMuid = strToMuid(iterator.value);
             result.push(describingMuid);
@@ -702,20 +688,76 @@
         }
 
         if (entry.behavior == Behavior.PROPERTY && entry.containerId[0] == -1) {
-            if (Array.isArray(entry.storageKey) && entry.storageKey.length == 3) {
-                let globalPropIterator = toLastWithPrefixBeforeSuffix(this.placements, containerIdStr);
+            if (
+                Array.isArray(entry.storageKey) &&
+                entry.storageKey.length == 3
+            ) {
+                let globalPropIterator = toLastWithPrefixBeforeSuffix(
+                    this.placements,
+                    containerIdStr
+                );
                 for (
                     let iterator = globalPropIterator;
-                    iterator && iterator.key && iterator.key.startsWith(containerIdStr);
+                    iterator &&
+                    iterator.key &&
+                    iterator.key.startsWith(containerIdStr);
                     iterator.prev()
                 ) {
                     const foundEntry = iterator.value;
-                    if (foundEntry.storageKey.toString() === entry.storageKey.toString() &&
-                        foundEntry.value !== entry.value) {
-                        this.byName.delete(foundEntry.value + "," + muidTupleToString(foundEntry.entryId));
+                    if (
+                        foundEntry.storageKey.toString() ===
+                            entry.storageKey.toString() &&
+                        foundEntry.value !== entry.value
+                    ) {
+                        this.byName.delete(
+                            foundEntry.value +
+                                "," +
+                                muidTupleToString(foundEntry.entryId)
+                        );
                     }
                 }
-                this.byName.set(entry.value + "," + muidTupleToString(entry.entryId), muidTupleToString(entry.storageKey));
+                this.byName.set(
+                    entry.value + "," + muidTupleToString(entry.entryId),
+                    muidTupleToString(entry.storageKey)
+                );
+            } else {
+                throw new Error("global property storage key isnt a tuple?");
+            }
+        }
+
+        if (entry.behavior == Behavior.PROPERTY && entry.containerId[0] == -1) {
+            if (
+                Array.isArray(entry.storageKey) &&
+                entry.storageKey.length == 3
+            ) {
+                let globalPropIterator = toLastWithPrefixBeforeSuffix(
+                    this.placements,
+                    containerIdStr
+                );
+                for (
+                    let iterator = globalPropIterator;
+                    iterator &&
+                    iterator.key &&
+                    iterator.key.startsWith(containerIdStr);
+                    iterator.prev()
+                ) {
+                    const foundEntry = iterator.value;
+                    if (
+                        foundEntry.storageKey.toString() ===
+                            entry.storageKey.toString() &&
+                        foundEntry.value !== entry.value
+                    ) {
+                        this.byName.delete(
+                            foundEntry.value +
+                                "," +
+                                muidTupleToString(foundEntry.entryId)
+                        );
+                    }
+                }
+                this.byName.set(
+                    entry.value + "," + muidTupleToString(entry.entryId),
+                    muidTupleToString(entry.storageKey)
+                );
             } else {
                 throw new Error("global property storage key isnt a tuple?");
             }
@@ -747,7 +789,6 @@
         return clearanceTime;
     }
 
-<<<<<<< HEAD
     getEntriesBySourceOrTarget(
         vertex: Muid,
         source: boolean,
@@ -766,14 +807,6 @@
         const asOfTs: Timestamp = asOf
             ? this.asOfToTimestamp(asOf)
             : generateTimestamp();
-=======
-    getEntriesBySourceOrTarget(vertex: Muid, source: boolean, asOf?: AsOf): Promise<Entry[]> {
-        return Promise.resolve(this.getEntriesBySourceOrTargetSync(vertex, source, asOf));
-    };
-
-    getEntriesBySourceOrTargetSync(vertex: Muid, source: boolean, asOf?: AsOf): Entry[] {
-        const asOfTs: Timestamp = asOf ? (this.asOfToTimestamp(asOf)) : generateTimestamp();
->>>>>>> 8f5cea32
         const vertexIdStr = muidToString(vertex);
         const map = source ? this.bySource : this.byTarget;
         const entries: Entry[] = [];
@@ -829,7 +862,7 @@
     // for debugging, not part of the api/interface
     getAllRemovals(): TreeMap<string, string> {
         return this.removals;
-    };
+    }
 
     // for debugging, not part of the api/interface
     getAllContainerTuples(): Array<MuidTuple> {
