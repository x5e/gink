--- conflicted
+++ resolved
@@ -31,12 +31,9 @@
     matches,
     wrapKey,
     signBundle,
-<<<<<<< HEAD
-    encryptMessage,
-=======
     generateTimestamp,
     muidToString,
->>>>>>> cab2cb03
+    encryptMessage,
 } from "../implementation/utils";
 import { Bundler, Database } from "../implementation";
 import { randombytes_buf } from "libsodium-wrappers";
@@ -326,7 +323,50 @@
         ensure(errored2, "chain extension bundle allowed with identity?");
     });
 
-<<<<<<< HEAD
+    it(`${implName} getContainerProperties`, async () => {
+        await store.ready;
+        const database = new Database(store);
+        await database.ready;
+
+        const dir = database.getGlobalDirectory();
+        await dir.set("foo", "bar");
+
+        const prop = await database.createProperty();
+        await prop.set(dir, "bar");
+
+        const prop2 = await database.createProperty();
+        await prop2.set(dir, "baz");
+
+        const box = await database.createBox();
+        await prop.set(box, "box");
+        const after = generateTimestamp();
+
+        const properties = await store.getContainerProperties(dir.address);
+        ensure(properties.size === 2);
+        ensure(properties.get(muidToString(prop.address)) === "bar");
+        ensure(properties.get(muidToString(prop2.address)) === "baz");
+
+        // Test asOf
+        prop.set(dir, "bar2");
+        prop2.set(dir, "baz2");
+        const prop3 = await database.createProperty();
+        await prop3.set(dir, "baz3");
+        const properties2 = await store.getContainerProperties(dir.address);
+
+        ensure(properties2.size === 3);
+        ensure(properties2.get(muidToString(prop.address)) === "bar2");
+        ensure(properties2.get(muidToString(prop2.address)) === "baz2");
+        ensure(properties2.get(muidToString(prop3.address)) === "baz3");
+
+        const asOfProperties = await store.getContainerProperties(
+            dir.address,
+            after
+        );
+        ensure(asOfProperties.size === 2);
+        ensure(asOfProperties.get(muidToString(prop.address)) === "bar");
+        ensure(asOfProperties.get(muidToString(prop2.address)) === "baz");
+    });
+
     it(`${implName} encryption and decryption`, async () => {
         // Test explicitly saving and pulling a symmetric key
         const symKey = randombytes_buf(32);
@@ -377,49 +417,5 @@
         });
         ensure(result !== undefined);
         ensure(result.value === "top secret");
-=======
-    it(`${implName} getContainerProperties`, async () => {
-        await store.ready;
-        const database = new Database(store);
-        await database.ready;
-
-        const dir = database.getGlobalDirectory();
-        await dir.set("foo", "bar");
-
-        const prop = await database.createProperty();
-        await prop.set(dir, "bar");
-
-        const prop2 = await database.createProperty();
-        await prop2.set(dir, "baz");
-
-        const box = await database.createBox();
-        await prop.set(box, "box");
-        const after = generateTimestamp();
-
-        const properties = await store.getContainerProperties(dir.address);
-        ensure(properties.size === 2);
-        ensure(properties.get(muidToString(prop.address)) === "bar");
-        ensure(properties.get(muidToString(prop2.address)) === "baz");
-
-        // Test asOf
-        prop.set(dir, "bar2");
-        prop2.set(dir, "baz2");
-        const prop3 = await database.createProperty();
-        await prop3.set(dir, "baz3");
-        const properties2 = await store.getContainerProperties(dir.address);
-
-        ensure(properties2.size === 3);
-        ensure(properties2.get(muidToString(prop.address)) === "bar2");
-        ensure(properties2.get(muidToString(prop2.address)) === "baz2");
-        ensure(properties2.get(muidToString(prop3.address)) === "baz3");
-
-        const asOfProperties = await store.getContainerProperties(
-            dir.address,
-            after
-        );
-        ensure(asOfProperties.size === 2);
-        ensure(asOfProperties.get(muidToString(prop.address)) === "bar");
-        ensure(asOfProperties.get(muidToString(prop2.address)) === "baz");
->>>>>>> cab2cb03
     });
 }