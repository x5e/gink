--- conflicted
+++ resolved
@@ -10,14 +10,9 @@
 protoc.out: $(PROTOS) 
 	 rm -rf protoc.out && mkdir -p protoc.out.making && protoc \
 	--proto_path=proto \
-<<<<<<< HEAD
-	--python_out=protoc.out \
-	--js_out=import_style=commonjs,binary:protoc.out \
-	$(PROTOS)
-=======
+	--python_out=protoc.out.making \
 	--js_out=import_style=commonjs,binary:protoc.out.making \
 	$(PROTOS) && mv protoc.out.making protoc.out
->>>>>>> cf99b1f8
 
 node_modules/gink/protoc.out: node_modules protoc.out
 	rm -rf node_modules/gink && mkdir -p node_modules/gink && \
