PROTOS=$(wildcard proto/*.proto)
export PATH := ./javascript/node_modules/.bin/:$(PATH)
PYTHON_CODE=$(wildcard python/*.py python/gink/impl/*.py python/gink/tests/*.py python/gink/*.py)

all: python/gink/builders javascript/proto javascript/tsc.out javascript/content_root/generated

.PHONY: clean running-as-root install-dependencies install-debian-packages

clean:
<<<<<<< HEAD
	rm -rf javascript/proto javascript/webpack.out javascript/tsc.out python/gink/builders

rebuild: clean all
=======
	rm -rf javascript/proto javascript/content_root/generated javascript/tsc.out python/gink/builders
>>>>>>> dff452d9

running-as-root:
	bash -c 'test `id -u` -eq 0'

test-python:
	cd python && python3 -m nose2

test-javascript:
	cd javascript && npm test

test: test-python test-javascript

install-debian-packages: running-as-root
	apt-get install -y `cat packages.txt | tr '\n' ' '`

install-protoc-gen-js: running-as-root
	npm install -g protoc-gen-js # https://stackoverflow.com/questions/72572040

install-dependencies: install-debian-packages install-protoc-gen-js

python/gink/builders: $(PROTOS)
	rm -rf python/gink/builders* && \
	protoc --proto_path=. --python_out=python/gink/ $(PROTOS) && \
	sed -i -- 's/^from proto import /from . import /' python/gink/proto/* && \
	touch python/gink/proto/__init__.py && \
	mv python/gink/proto python/gink/builders

javascript: javascript/proto javascript/tsc.out javascript/content_root/generated

javascript/node_modules: javascript/package.json
	mkdir -p javascript/node_modules && \
	npm install --prefix javascript

javascript/proto: $(PROTOS)
	rm -rf javascript/proto* && \
	protoc \
	--js_out=import_style=commonjs,binary:javascript/ $(PROTOS) \

javascript/content_root/generated: javascript/tsc.out
	env npx webpack-cli build --config ./javascript/webpack.config.js

javascript/tsc.out: javascript/node_modules
	env tsc -p javascript && chmod a+x javascript/tsc.out/implementation/main.js<|MERGE_RESOLUTION|>--- conflicted
+++ resolved
@@ -7,13 +7,7 @@
 .PHONY: clean running-as-root install-dependencies install-debian-packages
 
 clean:
-<<<<<<< HEAD
-	rm -rf javascript/proto javascript/webpack.out javascript/tsc.out python/gink/builders
-
-rebuild: clean all
-=======
 	rm -rf javascript/proto javascript/content_root/generated javascript/tsc.out python/gink/builders
->>>>>>> dff452d9
 
 running-as-root:
 	bash -c 'test `id -u` -eq 0'
