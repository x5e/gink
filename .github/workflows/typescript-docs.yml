--- conflicted
+++ resolved
@@ -5,7 +5,6 @@
     branches: [main]
 
 jobs:
-<<<<<<< HEAD
     build:
         runs-on: ubuntu-latest
         defaults:
@@ -22,25 +21,7 @@
           with:
             name: github-pages
             path: javascript/docs/
-=======
-  build:
-    runs-on: ubuntu-latest
-    defaults:
-      run:
-        working-directory: ./javascript
-    steps:
-      - uses: actions/checkout@v3
-      - name: Install NPM dependencies
-        run: npm install
-      - name: Build docs
-        run: npx typedoc
-      - name: Upload Artifact
-        uses: actions/upload-artifact@v1
-        with:
-          name: github-pages
-          path: docs/
->>>>>>> 5f2304cc
-
+            
   deploy:
     # Add a dependency to the build job
     needs: build
