--- conflicted
+++ resolved
@@ -79,11 +79,7 @@
             if (value instanceof Container) {
                 entryBuilder.setPointee(muidToBuilder(value.address, change.medallion));
             } else if (value instanceof Deletion) {
-<<<<<<< HEAD
-                entryBuilder.setDeleting(true);
-=======
                 entryBuilder.setDeletion(true);
->>>>>>> 6f7826a8
             } else {
                 entryBuilder.setValue(wrapValue(value));
             }
