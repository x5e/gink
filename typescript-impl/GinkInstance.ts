--- conflicted
+++ resolved
@@ -57,11 +57,7 @@
             const chainStart = Date.now() * 1000;
             this.myChain =  [medallion, chainStart];
             const bundler = new Bundler(`start: ${info?.software || "GinkInstance"}`, medallion);
-<<<<<<< HEAD
-            const medallionInfo = new Directory(this, {timestamp:-1, medallion, offset: Behavior.SCHEMA});
-=======
             const medallionInfo = new Directory(this, {timestamp:-1, medallion, offset: Behavior.DIRECTORY});
->>>>>>> 6f7826a8
             if (info?.email) {
                 await medallionInfo.set("email", info.email, bundler);
             }
@@ -106,11 +102,7 @@
      * @returns promise that resolves to the List container (immediately if a bundler is passed in, otherwise after the commit)
      */
     async createList(change?: Bundler|string): Promise<Sequence> {
-<<<<<<< HEAD
-        const [muid, containerBuilder] = await this.createContainer(Behavior.QUEUE, change);
-=======
         const [muid, containerBuilder] = await this.createContainer(Behavior.SEQUENCE, change);
->>>>>>> 6f7826a8
         return new Sequence(this, muid, containerBuilder);
     }
 
@@ -121,11 +113,7 @@
      */
     // TODO: allow user to specify the types allowed for keys and values
     async createDirectory(change?: Bundler|string): Promise<Directory> {
-<<<<<<< HEAD
-        const [muid, containerBuilder] = await this.createContainer(Behavior.SCHEMA, change);
-=======
         const [muid, containerBuilder] = await this.createContainer(Behavior.DIRECTORY, change);
->>>>>>> 6f7826a8
         return new Directory(this, muid, containerBuilder);
     }
 
